from __future__ import annotations

import contextlib
import os
import re
from tempfile import TemporaryDirectory
from typing import TYPE_CHECKING

<<<<<<< HEAD
from pykotor.common.stream import BinaryReader
=======
from pykotor.common.stream import BinaryReader, BinaryWriter
>>>>>>> a8483987
from pykotor.resource.formats.ncs import bytes_ncs
from pykotor.resource.formats.ncs import compile_nss as compile_with_builtin
from pykotor.resource.formats.ncs.compilers import ExternalNCSCompiler
from pykotor.tools.encoding import decode_bytes_with_fallbacks
from pykotor.tslpatcher.mods.template import PatcherModifications
from pykotor.utility.path import Path, PurePath

if TYPE_CHECKING:
    from pykotor.common.misc import Game
    from pykotor.resource.type import SOURCE_TYPES
    from pykotor.tslpatcher.logger import PatchLogger
    from pykotor.tslpatcher.memory import PatcherMemory

class MutableString:
<<<<<<< HEAD
    def __init__(self, value=""):
        self.value = value

    def __str__(self):
        return self.value

=======
    def __init__(self, value: str):
        self.value: str = value
    def __str__(self):
        return self.value


class ModificationsNCS(PatcherModifications):
    def __init__(self, filename, replace=None, modifiers=None) -> None:
        super().__init__(filename, replace, modifiers)
        self.action: str = "Hacking"
        self.hackdata: list[tuple[str, int, int]] = []

    def execute_patch(self, ncs_source: SOURCE_TYPES, *args) -> bytes:
        if isinstance(ncs_source, (bytes, bytearray)):
            ncs_bytes = bytearray(ncs_source)
        else:
            msg = "ncs source must be bytes due to a current bug with the read_ncs method."
            raise TypeError(msg)
        self.apply(ncs_bytes, *args)
        return ncs_bytes

    def apply(self, ncs_bytes: bytearray, memory: PatcherMemory, log: PatchLogger | None = None, game: Game | None = None) -> None:
        writer = BinaryWriter.to_bytearray(ncs_bytes)
        for this_data in self.hackdata:
            token_type, offset, token_id_or_value = this_data
            log.add_note(f"HACKList {self.sourcefile}: seeking to offset {offset:#X}")
            writer.seek(offset)
            value = token_id_or_value
            if token_type == "StrRef":  # noqa: S105
                value = memory.memory_str[value]
            elif token_type == "2DAMemory":  # noqa: S105
                value = int(memory.memory_2da[value])
            log.add_note(f"HACKList {self.sourcefile}: writing WORD {value} at offset {offset:#X}")
            writer.write_int16(value)

    def pop_tslpatcher_vars(self, file_section_dict, default_destination=PatcherModifications.DEFAULT_DESTINATION):
        super().pop_tslpatcher_vars(file_section_dict, default_destination)
        self.replace_file = file_section_dict.pop("ReplaceFile", self.replace_file)  # for some reason, hacklist doesn't prefix with an exclamation point.
>>>>>>> a8483987

class ModificationsNSS(PatcherModifications):
    def __init__(self, filename, replace=None, modifiers=None) -> None:
        super().__init__(filename, replace, modifiers)
        self.saveas = str(PurePath(filename).with_suffix(".ncs"))
        self.action: str = "Compile"
        self.nwnnsscomp_path: Path

    @staticmethod
    def load(nss_source: SOURCE_TYPES) -> bytes | None:
        if isinstance(nss_source, bytearray):
            return bytes(nss_source)
        if isinstance(nss_source, bytes):
            return nss_source
        if isinstance(nss_source, (os.PathLike, str)):
            return BinaryReader.load_file(nss_source)
        return None

<<<<<<< HEAD
    def execute_patch(self, nss_source: SOURCE_TYPES, memory: PatcherMemory, logger: PatchLogger, game: Game) -> bytes:
        """Apply NSS patch and compile script.

        Args:
        ----
            nss_source: {The source of the NSS script to apply (file path or bytes)}
            memory: {The PatcherMemory instance to apply patches to}
            logger: {The PatchLogger to log messages}
            game: {The Game enum value to pass to the compiler}.

        Returns:
        -------
            bytes: {The compiled NSS script as bytes}
        Processing Logic:
            - Load NSS source bytes
            - Apply patch operations to memory
            - Compile script
            - Handle external vs built-in compilation.

            Takes the source nss bytes and replaces instances of 2DAMEMORY# and StrRef# with the values in patcher memory. Compiles the
        source bytes and returns the ncs compiled script as a bytes object.
=======
    def execute_patch(self, nss_source: SOURCE_TYPES, memory: PatcherMemory, logger: PatchLogger | None = None, game: Game | None = None) -> bytes:
        """Takes the source nss bytes and replaces instances of 2DAMEMORY# and StrRef# with the values in patcher memory. Compiles the
        source bytes and returns the ncs compiled script as a bytes object.

        Args:
        ----
            nss_source: SOURCE_TYPES: NSS source object to apply modifications to
            memory: (PatcherMemory): current memory of 2damemory and strref
            logger (PatchLogger): Logging object
            game (Game): KOTOR Game enum value

        Returns:
        -------
            bytes: Compiled NCS bytes

        Processing Logic:
        1. Loads NSS source bytes and decodes
        2. Replaces #2DAMEMORY and StrRef# tokens with values from patcher memory
        3. Attempts to compile with external NWN compiler if on Windows
        4. Falls back to built-in compiler if external isn't available, fails, or not on Windows
>>>>>>> a8483987
        """
        nss_bytes: bytes | None = self.load(nss_source)
        if nss_bytes is None:
            logger.add_error(f"Invalid nss source provided to ModificationsNSS.apply(), got {type(nss_source)}")
            return b""

<<<<<<< HEAD
=======
        source: str = decode_bytes_with_fallbacks(nss_bytes)

        match = re.search(r"#2DAMEMORY\d+#", source)
        while match:
            token_id = int(source[match.start() + 10 : match.end() - 1])
            value_str: str = memory.memory_2da[token_id]
            source = source[: match.start()] + value_str + source[match.end() :]
            match = re.search(r"#2DAMEMORY\d+#", source)

        match = re.search(r"#StrRef\d+#", source)
        while match:
            token_id = int(source[match.start() + 7 : match.end() - 1])
            value = memory.memory_str[token_id]
            source = source[: match.start()] + str(value) + source[match.end() :]
            match = re.search(r"#StrRef\d+#", source)

>>>>>>> a8483987
        if os.name == "nt" and self.nwnnsscomp_path.exists():
            nwnnsscompiler = ExternalNCSCompiler(self.nwnnsscomp_path)
            detected_nwnnsscomp = next((key for key, value in ExternalNCSCompiler.NWNNSSCOMP_SHA256_HASHES.items() if value == nwnnsscompiler.filehash), None)
            if detected_nwnnsscomp != "TSLPatcher":
                logger.add_warning(
                    "The nwnnsscomp.exe in the tslpatchdata folder is not the expected TSLPatcher version.\n"
                    f"PyKotor has detected that the provided nwnnsscomp.exe is the '{detected_nwnnsscomp}' version.\n"
                    "PyKotor will compile regardless, but this may not yield the expected result.",
                )
            with contextlib.suppress(Exception), TemporaryDirectory() as tempdir:
                source_script = self.nwnnsscomp_path.parent / self.sourcefile
                tempcompiled_filepath = Path(tempdir, "temp_script.ncs")
                nwnnsscompiler.compile_script(source_script, tempcompiled_filepath, game)
                return BinaryReader.load_file(tempcompiled_filepath)

        if os.name == "nt":
            if not self.nwnnsscomp_path.exists():
                logger.add_note("nwnnsscomp.exe was not found in the 'tslpatchdata' folder, using the built-in compilers...")
            else:
                logger.add_error(f"An error occurred while compiling {self.sourcefile} with nwnnsscomp.exe, falling back to the built-in compilers...")
        else:
            logger.add_note(f"Patching from a unix operating system, compiling '{self.sourcefile}' using the built-in compilers...")
<<<<<<< HEAD

        # Compile using built-in script compiler if external compiler fails.

        source = MutableString(decode_bytes_with_fallbacks(nss_bytes))
        self.apply(source, memory, logger, game)
        return bytes_ncs(compile_with_builtin(source.value, game))

    def apply(self, nss_source: MutableString, memory: PatcherMemory, logger: PatchLogger | None = None, game: Game | None = None) -> None:
        match = re.search(r"#2DAMEMORY\d+#", nss_source.value)
        while match:
            token_id = int(nss_source.value[match.start() + 10 : match.end() - 1])
            value_str: str = memory.memory_2da[token_id]
            nss_source.value = nss_source.value[: match.start()] + value_str + nss_source.value[match.end() :]
            match = re.search(r"#2DAMEMORY\d+#", nss_source.value)

        match = re.search(r"#StrRef\d+#", nss_source.value)
        while match:
            token_id = int(nss_source.value[match.start() + 7 : match.end() - 1])
            value = memory.memory_str[token_id]
            nss_source.value = nss_source.value[: match.start()] + str(value) + nss_source.value[match.end() :]
            match = re.search(r"#StrRef\d+#", nss_source.value)
=======
>>>>>>> a8483987

        # Compile using built-in script compiler if external compiler fails.
        source = MutableString(decode_bytes_with_fallbacks(nss_bytes))
        self.apply(source, memory, logger, game)
        return bytes_ncs(compile_with_builtin(source.value, game))

    def apply(self, nss_source: MutableString, memory: PatcherMemory, logger: PatchLogger | None = None, game: Game | None = None) -> None:
        match = re.search(r"#2DAMEMORY\d+#", nss_source.value)
        while match:
            token_id = int(nss_source.value[match.start() + 10 : match.end() - 1])
            value_str: str = memory.memory_2da[token_id]
            nss_source.value = nss_source.value[: match.start()] + value_str + nss_source.value[match.end() :]
            match = re.search(r"#2DAMEMORY\d+#", nss_source.value)

        match = re.search(r"#StrRef\d+#", nss_source.value)
        while match:
            token_id = int(nss_source.value[match.start() + 7 : match.end() - 1])
            value = memory.memory_str[token_id]
            nss_source.value = nss_source.value[: match.start()] + str(value) + nss_source.value[match.end() :]
            match = re.search(r"#StrRef\d+#", nss_source.value)<|MERGE_RESOLUTION|>--- conflicted
+++ resolved
@@ -6,11 +6,7 @@
 from tempfile import TemporaryDirectory
 from typing import TYPE_CHECKING
 
-<<<<<<< HEAD
-from pykotor.common.stream import BinaryReader
-=======
 from pykotor.common.stream import BinaryReader, BinaryWriter
->>>>>>> a8483987
 from pykotor.resource.formats.ncs import bytes_ncs
 from pykotor.resource.formats.ncs import compile_nss as compile_with_builtin
 from pykotor.resource.formats.ncs.compilers import ExternalNCSCompiler
@@ -25,14 +21,6 @@
     from pykotor.tslpatcher.memory import PatcherMemory
 
 class MutableString:
-<<<<<<< HEAD
-    def __init__(self, value=""):
-        self.value = value
-
-    def __str__(self):
-        return self.value
-
-=======
     def __init__(self, value: str):
         self.value: str = value
     def __str__(self):
@@ -71,7 +59,6 @@
     def pop_tslpatcher_vars(self, file_section_dict, default_destination=PatcherModifications.DEFAULT_DESTINATION):
         super().pop_tslpatcher_vars(file_section_dict, default_destination)
         self.replace_file = file_section_dict.pop("ReplaceFile", self.replace_file)  # for some reason, hacklist doesn't prefix with an exclamation point.
->>>>>>> a8483987
 
 class ModificationsNSS(PatcherModifications):
     def __init__(self, filename, replace=None, modifiers=None) -> None:
@@ -90,29 +77,6 @@
             return BinaryReader.load_file(nss_source)
         return None
 
-<<<<<<< HEAD
-    def execute_patch(self, nss_source: SOURCE_TYPES, memory: PatcherMemory, logger: PatchLogger, game: Game) -> bytes:
-        """Apply NSS patch and compile script.
-
-        Args:
-        ----
-            nss_source: {The source of the NSS script to apply (file path or bytes)}
-            memory: {The PatcherMemory instance to apply patches to}
-            logger: {The PatchLogger to log messages}
-            game: {The Game enum value to pass to the compiler}.
-
-        Returns:
-        -------
-            bytes: {The compiled NSS script as bytes}
-        Processing Logic:
-            - Load NSS source bytes
-            - Apply patch operations to memory
-            - Compile script
-            - Handle external vs built-in compilation.
-
-            Takes the source nss bytes and replaces instances of 2DAMEMORY# and StrRef# with the values in patcher memory. Compiles the
-        source bytes and returns the ncs compiled script as a bytes object.
-=======
     def execute_patch(self, nss_source: SOURCE_TYPES, memory: PatcherMemory, logger: PatchLogger | None = None, game: Game | None = None) -> bytes:
         """Takes the source nss bytes and replaces instances of 2DAMEMORY# and StrRef# with the values in patcher memory. Compiles the
         source bytes and returns the ncs compiled script as a bytes object.
@@ -133,15 +97,12 @@
         2. Replaces #2DAMEMORY and StrRef# tokens with values from patcher memory
         3. Attempts to compile with external NWN compiler if on Windows
         4. Falls back to built-in compiler if external isn't available, fails, or not on Windows
->>>>>>> a8483987
         """
         nss_bytes: bytes | None = self.load(nss_source)
         if nss_bytes is None:
             logger.add_error(f"Invalid nss source provided to ModificationsNSS.apply(), got {type(nss_source)}")
             return b""
 
-<<<<<<< HEAD
-=======
         source: str = decode_bytes_with_fallbacks(nss_bytes)
 
         match = re.search(r"#2DAMEMORY\d+#", source)
@@ -158,7 +119,6 @@
             source = source[: match.start()] + str(value) + source[match.end() :]
             match = re.search(r"#StrRef\d+#", source)
 
->>>>>>> a8483987
         if os.name == "nt" and self.nwnnsscomp_path.exists():
             nwnnsscompiler = ExternalNCSCompiler(self.nwnnsscomp_path)
             detected_nwnnsscomp = next((key for key, value in ExternalNCSCompiler.NWNNSSCOMP_SHA256_HASHES.items() if value == nwnnsscompiler.filehash), None)
@@ -181,30 +141,6 @@
                 logger.add_error(f"An error occurred while compiling {self.sourcefile} with nwnnsscomp.exe, falling back to the built-in compilers...")
         else:
             logger.add_note(f"Patching from a unix operating system, compiling '{self.sourcefile}' using the built-in compilers...")
-<<<<<<< HEAD
-
-        # Compile using built-in script compiler if external compiler fails.
-
-        source = MutableString(decode_bytes_with_fallbacks(nss_bytes))
-        self.apply(source, memory, logger, game)
-        return bytes_ncs(compile_with_builtin(source.value, game))
-
-    def apply(self, nss_source: MutableString, memory: PatcherMemory, logger: PatchLogger | None = None, game: Game | None = None) -> None:
-        match = re.search(r"#2DAMEMORY\d+#", nss_source.value)
-        while match:
-            token_id = int(nss_source.value[match.start() + 10 : match.end() - 1])
-            value_str: str = memory.memory_2da[token_id]
-            nss_source.value = nss_source.value[: match.start()] + value_str + nss_source.value[match.end() :]
-            match = re.search(r"#2DAMEMORY\d+#", nss_source.value)
-
-        match = re.search(r"#StrRef\d+#", nss_source.value)
-        while match:
-            token_id = int(nss_source.value[match.start() + 7 : match.end() - 1])
-            value = memory.memory_str[token_id]
-            nss_source.value = nss_source.value[: match.start()] + str(value) + nss_source.value[match.end() :]
-            match = re.search(r"#StrRef\d+#", nss_source.value)
-=======
->>>>>>> a8483987
 
         # Compile using built-in script compiler if external compiler fails.
         source = MutableString(decode_bytes_with_fallbacks(nss_bytes))

--- conflicted
+++ resolved
@@ -1,11 +1,7 @@
-<<<<<<< HEAD
-import os.path
 import concurrent.futures
 from typing import List, Optional
-=======
 from pathlib import Path
 from typing import List
->>>>>>> bce411e4
 
 from pykotor.common.stream import BinaryReader, BinaryWriter
 from pykotor.extract.capsule import Capsule
@@ -36,37 +32,6 @@
                 log.add_note(
                     f"Adding file {self.filename} in the {destination.filename()} archive..."
                 )
-<<<<<<< HEAD
-            data = BinaryReader.load_file(f"{source_folder}/{self.filename}")
-            destination.add(resname, restype, data)
-
-    def apply_file(
-        self, log: PatchLogger, source_folder: str, destination: str, local_folder: str
-    ) -> None:
-        data = BinaryReader.load_file(os.path.join(source_folder, self.filename))
-        save_file_to = os.path.join(destination, self.filename)
-        if not self.replace_existing and os.path.exists(save_file_to):
-            log.add_warning(
-                f"A file named {self.filename} already exists in the {local_folder} folder. Skipping file..."
-            )
-        else:
-            if not os.path.exists(destination):
-                log.add_note(f"Folder {destination} did not exist, creating it...")
-                os.makedirs(destination)
-
-            if self.replace_existing and os.path.exists(save_file_to):
-                log.add_note(f"Replacing file {self.filename} in the {local_folder} folder...")
-                try:
-                    os.remove(save_file_to)
-                    log.add_note(f"'{self.filename}' has been deleted from the {local_folder}.")
-                except PermissionError:
-                    log.add_error(f"Permission denied: Unable to delete '{self.filename}'.")
-                except Exception as e:
-                    log.add_error(f"An error occurred while deleting '{self.filename}': {str(e)}")
-            else:
-                log.add_note(f"Copying file {self.filename} to the {local_folder} folder...")
-            BinaryWriter.dump(save_file_to, data)
-=======
 
             data = BinaryReader.load_file(Path(source_folder) / self.filename)
             destination.add(resname, restype, data)
@@ -95,7 +60,6 @@
                 f"A file named '{self.filename}' already exists in the '{local_folder}' folder. Skipping file..."
             )
 
->>>>>>> bce411e4
 
 class InstallFolder:
     # The `InstallFolder` class represents a folder that can be installed, and it provides a method to
@@ -106,33 +70,7 @@
         files: Optional[List[InstallFile]] = None
     ) -> None:
         self.foldername: str = foldername
-<<<<<<< HEAD
         self.files: List[InstallFile] = files or []
-
-    def apply(self, log: PatchLogger, source_path: str, destination_path: str) -> None:
-        """
-        The function applies changes to files in a source directory and copies them to a destination
-        directory using multithreading. This method also handles capsule files, so we ensure we do not run those operations on multiple threads.
-
-        :param log: The `log` parameter is an instance of the `PatchLogger` class. It is used to log any
-        information or errors during the execution of the `apply` method
-        :type log: PatchLogger
-        :param source_path: The `source_path` parameter is a string that represents the path to the source
-        directory or file. It is the location from where the files will be copied or applied
-        :type source_path: str
-        :param destination_path: The `destination_path` parameter is a string that represents the root folder of all install folders.
-        :type destination_path: str
-        """
-
-        # true destination target for the file.
-        target = f"{destination_path}/{self.foldername}"
-
-        if is_capsule_file(self.foldername):
-            destination = Capsule(target, create_nonexisting=True)
-            for file in self.files:
-                file.apply_encapsulated(log, source_path, destination)
-=======
-        self.files: List[InstallFile] = [] if files is None else files
 
     def apply(self, log: PatchLogger, source_path: Path, destination_path: Path):
         target = destination_path / self.foldername
@@ -140,7 +78,6 @@
         if is_capsule_file(self.foldername):
             destination = Capsule(target, create_nonexisting=True)
             [file.apply_encapsulated(log, str(source_path.resolve()), destination) for file in self.files]
->>>>>>> bce411e4
         else:
             with concurrent.futures.ThreadPoolExecutor() as executor:
                 # Submit each task individually using executor.submit

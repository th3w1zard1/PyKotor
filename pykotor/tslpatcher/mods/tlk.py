from abc import ABC
from typing import List

from pykotor.common.misc import ResRef

from pykotor.resource.formats.tlk import TLK
from pykotor.tslpatcher.memory import PatcherMemory


class ModificationsTLK:
    def __init__(self):
        self.modifiers: List[ModifyTLK] = []

    def apply(self, dialog: TLK, memory: PatcherMemory) -> None:
<<<<<<< HEAD
        # do replacements first.
        for modifier in self.modifiers:
            modifier.apply_replacements(dialog, memory)
        for modifier in self.modifiers:
            modifier.apply(dialog, memory)


class ModifyTLK:
    def __init__(self, token_id: int, text: str, sound: ResRef):
=======
        for modifier in self.modifiers:
            if modifier.is_replacement:
                modifier.replace(dialog)
            else:
                modifier.insert(dialog, memory)

class ModifyTLK:
    def __init__(self, token_id: int, text: str, sound: ResRef, is_replacement: bool):
>>>>>>> 68722905
        self.token_id: int = token_id
        self.text: str = text
        self.sound: ResRef = sound
        self.is_replacement: bool = is_replacement

    def insert(self, dialog: TLK, memory: PatcherMemory) -> None:
        dialog.add(self.text, self.sound.get())
        memory.memory_str[self.token_id] = len(dialog.entries) - 1

    def replace(self, dialog: TLK) -> None:
        dialog.replace(self.token_id, self.text, self.sound.get())<|MERGE_RESOLUTION|>--- conflicted
+++ resolved
@@ -12,26 +12,15 @@
         self.modifiers: List[ModifyTLK] = []
 
     def apply(self, dialog: TLK, memory: PatcherMemory) -> None:
-<<<<<<< HEAD
-        # do replacements first.
-        for modifier in self.modifiers:
-            modifier.apply_replacements(dialog, memory)
-        for modifier in self.modifiers:
-            modifier.apply(dialog, memory)
-
-
-class ModifyTLK:
-    def __init__(self, token_id: int, text: str, sound: ResRef):
-=======
         for modifier in self.modifiers:
             if modifier.is_replacement:
                 modifier.replace(dialog)
             else:
                 modifier.insert(dialog, memory)
 
+
 class ModifyTLK:
     def __init__(self, token_id: int, text: str, sound: ResRef, is_replacement: bool):
->>>>>>> 68722905
         self.token_id: int = token_id
         self.text: str = text
         self.sound: ResRef = sound

from __future__ import annotations

from typing import TYPE_CHECKING

from pykotor.resource.formats.tlk import TLK
from pykotor.resource.formats.tlk.tlk_auto import bytes_tlk, read_tlk
from pykotor.tslpatcher.mods.template import PatcherModifications

if TYPE_CHECKING:
    from pykotor.common.misc import Game, ResRef
    from pykotor.resource.type import SOURCE_TYPES
    from pykotor.tslpatcher.logger import PatchLogger
    from pykotor.tslpatcher.memory import PatcherMemory


class ModificationsTLK(PatcherModifications):
    DEFAULT_DESTINATION = "."
    DEFAULT_SOURCEFILE  = "append.tlk"
    DEFAULT_SAVEAS_FILE = "dialog.tlk"
    def __init__(self, filename=DEFAULT_SOURCEFILE, replace=None, modifiers=None) -> None:
        super().__init__(filename)
        self.destination = self.DEFAULT_DESTINATION
        self.modifiers: list[ModifyTLK] = modifiers if modifiers is not None else []

    def execute_patch(
        self,
        dialog: TLK,
        memory: PatcherMemory,
        log: PatchLogger | None = None,
        game: Game | None = None,
<<<<<<< HEAD
    ) -> bytes:
        if log:
            log.add_note(f"Load TLK '{self.saveas}' for patching")
        dialog: TLK = read_tlk(source_tlk)
        self.apply(dialog, memory, log, game)
        return bytes_tlk(dialog)

    def apply(
        self,
        dialog: TLK,
        memory: PatcherMemory,
        log: PatchLogger | None = None,
        game: Game | None = None,
=======
>>>>>>> a8483987
    ) -> None:
        for modifier in self.modifiers:
            if modifier.is_replacement:
                modifier.replace(dialog, memory)
            else:
                modifier.insert(dialog, memory)
            if log:
                log.complete_patch()
<<<<<<< HEAD
=======

    def execute_patch(
        self,
        source_tlk: SOURCE_TYPES,
        memory: PatcherMemory,
        log: PatchLogger | None = None,
        game: Game | None = None,
    ) -> bytes:
        dialog: TLK | SOURCE_TYPES = source_tlk
        if not isinstance(source_tlk, TLK):
            dialog = read_tlk(source_tlk)
        self.apply(dialog, memory, log, game)
        return bytes_tlk(dialog)
>>>>>>> a8483987

    def pop_tslpatcher_vars(self, file_section_dict, default_destination=DEFAULT_DESTINATION):
        if "!ReplaceFile" in file_section_dict:
            msg = "!ReplaceFile is not supported in [TLKList]"
            raise ValueError(msg)
        if "!OverrideType" in file_section_dict:
            msg = "!OverrideType is not supported in [TLKList]"
            raise ValueError(msg)

        self.sourcefile_f = file_section_dict.pop("!SourceFileF", "appendf.tlk")  # Polish only?
        super().pop_tslpatcher_vars(file_section_dict, default_destination)
        self.saveas = self.saveas if self.saveas != self.sourcefile else self.DEFAULT_SAVEAS_FILE


class ModifyTLK:
    def __init__(
        self,
        token_id: int,
        text: str,
        sound: ResRef,
        is_replacement: bool = False,
    ):
        self.token_id: int = token_id
        self.text: str = text
        self.sound: ResRef = sound
        self.is_replacement: bool = is_replacement

    def insert(self, dialog: TLK, memory: PatcherMemory) -> None:
        dialog.add(self.text, self.sound.get())
        memory.memory_str[self.token_id] = len(dialog.entries) - 1

    def replace(self, dialog: TLK, memory: PatcherMemory) -> None:
        dialog.replace(self.token_id, self.text, self.sound.get())
        memory.memory_str[self.token_id] = self.token_id<|MERGE_RESOLUTION|>--- conflicted
+++ resolved
@@ -22,28 +22,12 @@
         self.destination = self.DEFAULT_DESTINATION
         self.modifiers: list[ModifyTLK] = modifiers if modifiers is not None else []
 
-    def execute_patch(
-        self,
-        dialog: TLK,
-        memory: PatcherMemory,
-        log: PatchLogger | None = None,
-        game: Game | None = None,
-<<<<<<< HEAD
-    ) -> bytes:
-        if log:
-            log.add_note(f"Load TLK '{self.saveas}' for patching")
-        dialog: TLK = read_tlk(source_tlk)
-        self.apply(dialog, memory, log, game)
-        return bytes_tlk(dialog)
-
     def apply(
         self,
         dialog: TLK,
         memory: PatcherMemory,
         log: PatchLogger | None = None,
         game: Game | None = None,
-=======
->>>>>>> a8483987
     ) -> None:
         for modifier in self.modifiers:
             if modifier.is_replacement:
@@ -52,8 +36,6 @@
                 modifier.insert(dialog, memory)
             if log:
                 log.complete_patch()
-<<<<<<< HEAD
-=======
 
     def execute_patch(
         self,
@@ -67,7 +49,6 @@
             dialog = read_tlk(source_tlk)
         self.apply(dialog, memory, log, game)
         return bytes_tlk(dialog)
->>>>>>> a8483987
 
     def pop_tslpatcher_vars(self, file_section_dict, default_destination=DEFAULT_DESTINATION):
         if "!ReplaceFile" in file_section_dict:

from __future__ import annotations

import shutil
from configparser import ConfigParser
from datetime import datetime, timezone
from enum import IntEnum
from typing import TYPE_CHECKING

from pykotor.common.stream import BinaryReader, BinaryWriter
from pykotor.extract.capsule import Capsule
from pykotor.extract.file import ResourceIdentifier
from pykotor.extract.installation import Installation
from pykotor.resource.formats.gff import GFFContent, bytes_gff
from pykotor.resource.formats.lip import bytes_lip
from pykotor.resource.formats.ssf import bytes_ssf
from pykotor.resource.formats.tlk import bytes_tlk
from pykotor.resource.formats.tlk.tlk_auto import read_tlk
from pykotor.resource.formats.twoda import bytes_2da
from pykotor.tools.encoding import decode_bytes_with_fallbacks
from pykotor.tools.misc import is_capsule_file
from pykotor.tools.path import CaseAwarePath
from pykotor.tslpatcher.logger import PatchLogger
from pykotor.tslpatcher.memory import PatcherMemory
from pykotor.tslpatcher.mods.install import InstallFile, create_backup
from pykotor.tslpatcher.mods.template import OverrideType, PatcherModifications
from pykotor.tslpatcher.mods.tlk import ModificationsTLK
from pykotor.utility.path import Path, PurePath

if TYPE_CHECKING:
    import os

    from pykotor.common.misc import Game
    from pykotor.tslpatcher.mods.gff import ModificationsGFF
    from pykotor.tslpatcher.mods.nss import ModificationsNCS, ModificationsNSS
    from pykotor.tslpatcher.mods.ssf import ModificationsSSF
    from pykotor.tslpatcher.mods.twoda import Modifications2DA


class LogLevel(IntEnum):
    # Docstrings taken from ChangeEdit docs

    NOTHING = 0
    """No feedback at all. The text from "info.rtf" will continue to be displayed during installation"""

    GENERAL = 1
    """Only general progress information will be displayed. Not recommended."""

    ERRORS = 2
    """General progress information is displayed, along with any serious errors encountered."""

    WARNINGS = 3
    """General progress information, serious errors and warnings are displayed. This is
    recommended for the release version of your mod."""

    FULL = 4
    """Full feedback. On top of what is displayed at level 3, it also shows verbose progress
    information that may be useful for a Modder to see what is happening. Intended for
    Debugging."""


class PatcherConfig:
    def __init__(self) -> None:
        self.window_title: str = ""
        self.confirm_message: str = ""
        self.game_number: int | None = None

        self.required_file: str | None = None
        self.required_message: str = ""

        self.install_list: list[InstallFile] = []
        self.patches_2da: list[Modifications2DA] = []
        self.patches_gff: list[ModificationsGFF] = []
        self.patches_ssf: list[ModificationsSSF] = []
        self.patches_nss: list[ModificationsNSS] = []
        self.patches_ncs: list[ModificationsNCS] = []
        self.patches_tlk: ModificationsTLK = ModificationsTLK()

    def load(self, ini_text: str, mod_path: os.PathLike | str, logger: PatchLogger | None = None) -> None:
        """Loads configuration from a TSLPatcher changes ini text string.

        Args:
        ----
            ini_text: The ini text string to load configuration from.
            mod_path: The path to the mod being configured.
            logger: Optional logger for logging messages.

        Returns:
        -------
            None: No value is returned.
        - Parse the ini text string into a ConfigParser object
        - Initialize a ConfigReader with the ConfigParser and pass it the mod path and logger
        - Set the ConfigParser to use case-insensitive keys. Ini is inherently case-insensitive by default.
        - Call the load method on the ConfigReader, passing self to populate the configuration instance.
        """
        from pykotor.tslpatcher.reader import ConfigReader

        ini = ConfigParser(
            delimiters=("="),
            allow_no_value=True,
            strict=False,
            interpolation=None,
        )
        # use case-sensitive keys
        ini.optionxform = lambda optionstr: optionstr  #  type: ignore[method-assign]
        ini.read_string(ini_text)

        ConfigReader(ini, mod_path, logger).load(self)

    def patch_count(self) -> int:
        return (
            len(self.patches_2da)
            + len(self.patches_gff)
            + len(self.patches_ssf)
            + len(self.patches_tlk.modifiers)
            + len(self.install_list)
            + len(self.patches_nss)
        )


class PatcherNamespace:
    def __init__(self) -> None:
        self.namespace_id: str = ""
        self.ini_filename: str = ""
        self.info_filename: str = ""
        self.data_folderpath: str = ""
        self.name: str = ""
        self.description: str = ""

    def __str__(self) -> str:
        return self.name

    def changes_filepath(self) -> str:
        ini_filename = self.ini_filename.strip() or "changes.ini"
        if self.data_folderpath:
            return str(
                PurePath(
                    self.data_folderpath,
                    ini_filename,
                ),
            )
        return ini_filename

    def rtf_filepath(self):
        info_filename = self.info_filename.strip() or "info.rtf"
        if self.data_folderpath:
            return str(
                PurePath(
                    self.data_folderpath,
                    info_filename,
                ),
            )
        return info_filename


class ModInstaller:
    def __init__(
        self,
        mod_path: os.PathLike | str,
        game_path: os.PathLike | str,
        changes_ini_path: os.PathLike | str,
        logger: PatchLogger | None = None,
    ):
        """Initialize a Patcher instance.

        Args:
        ----
            mod_path: {Path to the mod directory}
            game_path: {Path to the game directory}
            changes_ini_path: {Path to the changes ini file}
            logger: {Optional logger instance}.

        Returns:
        -------
            self: {Returns the Patcher instance}
        Processing Logic:
            - Initialize the logger if not already defined.
            - Initialize parameters passed for game, mod and changes ini paths
            - Handle legacy changes ini path syntax (before the merge of the fork)
            - Initialize other attributes.
        """
        self.log: PatchLogger = logger or PatchLogger()
        self.game_path: CaseAwarePath = CaseAwarePath(game_path)
        self.mod_path: CaseAwarePath = CaseAwarePath(mod_path)
        self.changes_ini_path: CaseAwarePath = CaseAwarePath(changes_ini_path)
        if not self.changes_ini_path.exists():  # handle legacy syntax
            self.changes_ini_path = self.mod_path / self.changes_ini_path.name
            if not self.changes_ini_path.exists():
                self.changes_ini_path = self.mod_path / "tslpatchdata" / self.changes_ini_path.name
            if not self.changes_ini_path.exists():
                msg = f"Could not find the changes ini file {self.changes_ini_path!s} on disk! Could not start install!"
                raise FileNotFoundError(msg)

        self._config: PatcherConfig | None = None
        self._backup: CaseAwarePath | None = None
        self._processed_backup_files: set = set()
        self._game: Game | None = None

    def config(self) -> PatcherConfig:
        """Returns the PatcherConfig object associated with the mod installer. The object is created when the method is
        first called then cached for future calls.
        """
        if self._config is not None:
            return self._config

        ini_file_bytes = BinaryReader.load_file(self.changes_ini_path)
        try:
            ini_text = decode_bytes_with_fallbacks(ini_file_bytes)
        except UnicodeDecodeError:
            self.log.add_warning(f"Could not determine encoding of '{self.changes_ini_path.name}'. Attempting to force load...")
            ini_text = ini_file_bytes.decode(encoding="utf-32", errors="ignore")

        self._config = PatcherConfig()
        self._config.load(ini_text, self.mod_path, self.log)

        if self._config.required_file:
            requiredfile_path: CaseAwarePath = self.game_path / "Override" / self._config.required_file
            if not requiredfile_path.exists():
                raise ImportError(self._config.required_message.strip() or "cannot install - missing a required mod")
        return self._config

    def backup(self) -> tuple[CaseAwarePath, set]:
        """Creates a backup of the patch files.

        Args:
        ----
            self: The Patcher object

        Returns:
        -------
            tuple[CaseAwarePath, set]: Returns a tuple containing the backup directory path and a set of processed backup files

        Processing Logic:
        - Checks if a backup folder was already initialized and return that and the currently processed files if so
        - Finds the mod path directory to backup from
        - Generates a timestamped subdirectory name
        - Removes any existing uninstall directories
        - Creates the backup directory
        - Returns the backup directory and new hashset that'll contain the processed files
        """
        if self._backup:
            return (self._backup, self._processed_backup_files)
        backup_dir = self.mod_path
        timestamp = datetime.now(tz=timezone.utc).astimezone().strftime("%Y-%m-%d_%H.%M.%S")
        while not backup_dir.joinpath("tslpatchdata").exists() and backup_dir.parent.name:
            backup_dir = backup_dir.parent
        uninstall_dir = backup_dir.joinpath("uninstall")
        try:
            if uninstall_dir.exists():
                shutil.rmtree(uninstall_dir)
        except PermissionError as e:
            self.log.add_warning(f"Could not initialize backup folder: {e!r}")
        backup_dir = backup_dir / "backup" / timestamp
        try:
            backup_dir.mkdir(parents=True, exist_ok=True)
        except PermissionError as e:
            self.log.add_warning(f"Could not create backup folder: {e!r}")
        self.log.add_note(f"Using backup directory: '{backup_dir}'")
        self._backup = backup_dir
        self._processed_backup_files = set()
        return (self._backup, self._processed_backup_files)

    def handle_capsule_and_backup(
        self,
        patch: PatcherModifications,
        output_container_path: CaseAwarePath,
    ) -> tuple[bool, Capsule | None]:
        """Handle capsule file and create backup.

        Args:
        ----
            patch: PatcherModifications: Patch details
            output_container_path: CaseAwarePath: Output path.

        Returns:
        -------
            tuple[bool, Capsule | None]: Exists flag and capsule object

        Processing Logic:
        - Check if patch destination is capsule file
        - If yes, create Capsule object and backup file
        - Else, backup file directly
        - Return exists flag and capsule object.
        """
        capsule = None
        if is_capsule_file(patch.destination):
            capsule = Capsule(output_container_path)
            create_backup(self.log, output_container_path, *self.backup(), PurePath(patch.destination).parent)
            exists = capsule.exists(*ResourceIdentifier.from_path(patch.saveas))
        else:
            create_backup(self.log, output_container_path.joinpath(patch.saveas), *self.backup(), patch.destination)
            exists = output_container_path.joinpath(patch.saveas).exists()
        return (exists, capsule)

    def load_resource_file(self, resource_path: Path) -> bytes:
        """Loads a resource file and returns its contents as bytes.
        BinaryReader.load_file works in all normal scenarios, the
        format checks are provided for convenience to allow the user to load XML/JSON/CSV type data as well as defaults.

        Args:
        ----
            resource_path: Path to the resource file to load.

        Returns:
        -------
            bytes: The contents of the resource file as bytes.
        Processing Logic:
            - Get the file extension of the resource_path
            - Check if the extension matches a known GFF type and return bytes of the GFF
            - Check if the extension matches other known types and return bytes of that type
            - Otherwise return bytes using the default loader.
        """
        ext: str = resource_path.suffix.strip() and resource_path.suffix.lower()[1:]
        if ext in GFFContent.get_valid_types():
            return bytes_gff(resource_path)
        if ext == "ssf":
            return bytes_ssf(resource_path)
        if ext == "tlk":
            return read_tlk(resource_path)
        if ext == "2da":
            return bytes_2da(resource_path)
        if ext == "lip":
            return bytes_lip(resource_path)
        return BinaryReader.load_file(resource_path)

    def lookup_resource(
        self,
        patch: PatcherModifications,
        output_container_path: CaseAwarePath,
        exists_at_output_location: bool | None = None,
        capsule: Capsule | None = None,
    ) -> bytes | None:
        """Looks up the file/resource that is expected to be patched.

        Args:
        ----
            patch: PatcherModifications - The desired patch information.
            output_container_path: CaseAwarePath - Path to output container (capsule/folder)
            exists_at_output_location: bool | None - Whether resource exists at destination location
            capsule: Capsule | None - Capsule to be patched, if one

        Returns:
        -------
            bytes | None - Loaded resource bytes or None

        Processing Logic:
            - Check if file should be replaced or doesn't exist at output, load from mod path
            - Otherwise, load the file to be patched from the destination if it exists.
                - If no capsule, it's a file and load it directly as a file.
                - If destination is a capsule, pull the resource from the capsule.
            - Return None and log error on failure (IO exceptions, permission issues, etc)
        """
        try:
            if patch.replace_file or not exists_at_output_location:
                return self.load_resource_file(self.mod_path / patch.sourcefile)
            if capsule is None:
                return self.load_resource_file(output_container_path / patch.saveas)
            return capsule.resource(*ResourceIdentifier.from_path(patch.saveas))
        except OSError as e:
            self.log.add_error(f"Could not load source file to {patch.action.lower().strip()}: {e!r}")
            return None

    def handle_override_type(self, patch: PatcherModifications):
        """Handles the desired behavior set by the !OverrideType tslpatcher var for the specified patch.

        Args:
        ----
            patch: PatcherModifications - The patch modification object.

        Returns:
        -------
            None

        Processes the override type:
            - Checks if override type is empty or set to ignore and returns early.
            - Gets the override resource path.
            - If the path exists:
                - For rename, renames the file with incrementing number if filename exists.
                - For warn, logs a warning that the file is shadowing the mod's changes.
        """
        override_type = patch.override_type.lower().strip()
        if not override_type or override_type == OverrideType.IGNORE:
            return

        override_dir = self.game_path / "Override"
        override_resource_path = override_dir / patch.saveas
        override_resource_path = override_resource_path.resolve()
        if override_resource_path.exists():
            if override_type == OverrideType.RENAME:
                renamed_file_path: CaseAwarePath = override_dir / f"old_{patch.saveas}"
                i = 2
                while renamed_file_path.exists():  # tslpatcher does not do this loop.
                    if i == 2:
                        stem = renamed_file_path.stem
                    else:
                        stem = renamed_file_path.stem[:4]
                    next_filename: str = f"{stem} ({i}){renamed_file_path.suffix}"
                    renamed_file_path = renamed_file_path.parent / next_filename
                    i += 1
                try:
                    renamed_file_path = renamed_file_path.resolve()
                    shutil.move(str(override_resource_path), str(renamed_file_path))
                except Exception as e:  # noqa: BLE001
                    # Handle exceptions such as permission errors or file in use.
                    self.log.add_error(f"Could not rename '{patch.saveas}' to '{renamed_file_path.name}' in the Override folder: {e!r}")
            elif override_type == OverrideType.WARN:
                self.log.add_warning(f"A resource located at '{override_resource_path!s}' is shadowing this mod's changes in {patch.destination}!")

    def should_patch(
        self,
        patch: PatcherModifications,
        exists: bool | None = False,
        capsule: Capsule | None = None,
    ) -> bool:
        """The name of this function is misleading, it only returns False if the capsule was not found (error)
        or an InstallList patch already exists at the output location without the Replace#= prefix. Otherwise, it is
        mostly used for logging purposes.

        Args:
        ----
            patch: PatcherModifications - The patch details
            exists: bool | None - Whether the target file already exists
            capsule: Capsule | None - The target capsule if patching one

        Returns:
        -------
            bool - Whether the patch should be applied
        Processing Logic:
        - Determines the local folder and container type from the patch details
        - Checks if the patch replaces an existing file and logs the action
        - Checks if the file already exists and the patch settings allow skipping
        - Checks if the target capsule exists if patching one
        - Logs the patching action
        - Returns True if the patch should be applied.
        """
<<<<<<< HEAD
        local_folder = self.game_path.name if patch.destination.strip("/").strip("\\") == "." else patch.destination
=======
        local_folder = self.game_path.name if patch.destination.strip("\\").strip("/") == "." else patch.destination
>>>>>>> a8483987
        container_type = "folder" if capsule is None else "archive"

        if patch.replace_file and exists:
            saveas_str = f"'{patch.saveas}' in" if patch.saveas != patch.sourcefile else "in"
            self.log.add_note(f"{patch.action[:-1]}ing '{patch.sourcefile}' and replacing existing file {saveas_str} the '{local_folder}' {container_type}")
            return True

        if not patch.skip_if_not_replace and not patch.replace_file and exists:
            self.log.add_note(f"{patch.action[:-1]}ing existing file '{patch.saveas}' in the '{local_folder}' {container_type}")
            return True

        if patch.skip_if_not_replace and not patch.replace_file and exists:  # [InstallList] only
            self.log.add_warning(f"'{patch.saveas}' already exists in the '{local_folder}' {container_type}. Skipping file...")
            return False

        if capsule is not None and not capsule.path().exists():
            self.log.add_error(f"The capsule '{patch.destination}' did not exist when attempting to {patch.action.lower().rstrip()} '{patch.sourcefile}'. Skipping file...")
            return False

        # In capsules, I haven't seen any TSLPatcher mods reach this point. I know TSLPatcher at least supports this portion for non-capsules.
        # Most mods will use an [InstallList] to ensure the files exist before patching anyways, but not all.
        save_type: str = "adding" if capsule is not None and patch.saveas == patch.sourcefile else "saving"
        saving_as_str = f"as '{patch.saveas}' in" if patch.saveas != patch.sourcefile else "to"
        self.log.add_note(f"{patch.action[:-1]}ing '{patch.sourcefile}' and {save_type} {saving_as_str} the '{local_folder}' {container_type}")
        return True

    def install(self) -> None:
        """Install patches from the config file
        Args:
            self: The Patcher instance
        Returns:
            None: No return value
        Processing Logic:
        - Load config and determine game type
        - Get list of patches from config
        - For each patch:
            - Get output path and check for existing file/capsule
            - Apply patch if needed
            - Save patched data to destination file or add to capsule
        - Log completion.
        """
        config = self.config()
        self._game = Installation.determine_game(self.game_path)
        if self._game is None:
            msg = "Chosen KOTOR directory is not a valid installation - cannot proceed. Aborting."
            raise RuntimeError(msg)

        memory = PatcherMemory()

        # Move nwscript.nss to Override if there are any nss patches to do
        if len(config.patches_nss) > 0:
            file_install = InstallFile("nwscript.nss", replace_existing=True)
            if file_install not in config.install_list:
                config.install_list.append(file_install)

        patches_list: list[PatcherModifications] = [
            *config.install_list,  # Note: TSLPatcher executes [InstallList] after [TLKList]
            *([config.patches_tlk] if config.patches_tlk.modifiers else []),
            *config.patches_2da,
            *config.patches_gff,
            *config.patches_nss,
            *config.patches_ncs,   # Note: TSLPatcher executes [CompileList] after [HACKList]
            *config.patches_ssf,
        ]

        for patch in patches_list:
            output_container_path = self.game_path / patch.destination
            exists, capsule = self.handle_capsule_and_backup(patch, output_container_path)
            if not self.should_patch(patch, exists, capsule):
                continue
            data_to_patch_bytes = self.lookup_resource(patch, output_container_path, exists, capsule)
            if data_to_patch_bytes is None:  # check None instead of `not data_to_patch_bytes` as sometimes mods will installlist empty files.
                self.log.add_error(f"Could not locate resource to {patch.action.lower().strip()}: '{patch.sourcefile}'")
                continue
            if not data_to_patch_bytes:
                self.log.add_warning(f"'{patch.sourcefile}' has no content/data and is completely empty.")

            patched_bytes_data = patch.execute_patch(data_to_patch_bytes, memory, self.log, self._game)
            if capsule is not None:
                self.handle_override_type(patch)
                capsule.add(*ResourceIdentifier.from_path(patch.saveas), patched_bytes_data)
            else:
                BinaryWriter.dump(output_container_path / patch.saveas, patched_bytes_data)
            self.log.complete_patch()

        self.log.add_note(f"Successfully completed {self.log.patches_completed} total patches.")<|MERGE_RESOLUTION|>--- conflicted
+++ resolved
@@ -432,11 +432,7 @@
         - Logs the patching action
         - Returns True if the patch should be applied.
         """
-<<<<<<< HEAD
-        local_folder = self.game_path.name if patch.destination.strip("/").strip("\\") == "." else patch.destination
-=======
         local_folder = self.game_path.name if patch.destination.strip("\\").strip("/") == "." else patch.destination
->>>>>>> a8483987
         container_type = "folder" if capsule is None else "archive"
 
         if patch.replace_file and exists:

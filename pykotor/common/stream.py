"""This module holds classes relating to read and write operations."""
from __future__ import annotations

import io
import struct
from abc import ABC, abstractmethod
from pathlib import Path
from typing import BinaryIO

from pykotor.common.geometry import Vector2, Vector3, Vector4
from pykotor.common.language import LocalizedString


def _endian_char(
    big: bool,
) -> str:
    """Returns the character that represents either big endian or small endian in struct unpack.

    Args:
    ----
        big: True if big endian.

    Returns:
    -------
        Character representing either big or small endian.
    """
    return ">" if big else "<"


class ArrayHead:
    def __init__(
        self,
        array_offset: int = 0,
        array_length: int = 0,
    ):
        self.length: int = array_length
        self.offset: int = array_offset


class BinaryReader:
    """Used for easy reading of binary files."""

    def __init__(
        self,
        stream: BinaryIO,
        offset: int = 0,
        size: int | None = None,
    ):
        self._stream: BinaryIO = stream
        self._offset: int = offset
        self.auto_close: bool = True
        self._stream.seek(offset)

        available = self.true_size() - offset
        self._size: int = available if size is None else size
        if available > self.true_size():
            msg = "Specified size is greater than the number of available bytes."
            raise OSError(msg)

    def __enter__(
        self,
    ):
        return self

    def __exit__(
        self,
        exc_type,
        exc_val,
        exc_tb,
    ):
        if self.auto_close:
            self.close()

    @classmethod
    def from_file(
        cls,
        path: Path,
        offset: int = 0,
        size: int | None = None,
    ) -> BinaryReader:
        """Returns a new BinaryReader with a stream established to the specified path.

        Args:
        ----
            path: Path of the file to open.
            offset: Number of bytes into the stream to consider as position 0.
            size: Number of bytes to allowed to read from the stream. If not specified, uses the whole stream.

        Returns:
        -------
            A new BinaryReader instance.
        """
        stream = open(str(path), "rb")
        return BinaryReader(stream, offset, size)

    @classmethod
    def from_bytes(
        cls,
        data: bytes,
        offset: int = 0,
        size: int | None = None,
    ) -> BinaryReader:
        """Returns a new BinaryReader with a stream established to the bytes stored in memory.

        Args:
        ----
            data: The bytes of data.
            offset: Number of bytes into the stream to consider as position 0.
            size: Number of bytes to allowed to read from the stream. If not specified, uses the whole stream.

        Returns:
        -------
            A new BinaryReader instance.
        """
        stream = io.BytesIO(data)
        return BinaryReader(stream, offset, size)

    @classmethod
    def from_auto(
<<<<<<< HEAD
            cls,
            source: Optional[Union[str, bytes, bytearray, BinaryReader]],
            offset: int = 0,
            size: int = None
    ):
        if isinstance(source, str):  # is path
            reader = BinaryReader.from_file(source, offset, size)
        elif isinstance(source, (bytes, bytearray)):  # is binary data
=======
        cls,
        source: Path | str | bytes | bytearray | BinaryReader | object,
        offset: int = 0,
        size: int | None = None,
    ):
        if isinstance(source, Path | str):  # is path
            source = Path(source)
            reader = BinaryReader.from_file(source, offset, size)
        elif isinstance(source, bytes | bytearray):  # is binary data
>>>>>>> 00f22580
            reader = BinaryReader.from_bytes(source, offset, size)
        elif isinstance(source, BinaryReader):
            reader = BinaryReader(source._stream, source._offset, source._size)
        else:
            msg = "Must specify a path, bytes-like object or an existing BinaryReader instance."
            raise NotImplementedError(msg)

        return reader

    @staticmethod
    def load_file(
<<<<<<< HEAD
            path: str,
            offset: int = 0,
            size: int = -1
=======
        path: str | Path,
        offset: int = 0,
        size: int = -1,
>>>>>>> 00f22580
    ) -> bytes:
        """Returns bytes of a file at from specified path.

        Args:
<<<<<<< HEAD
            path: The path of the file.
=======
        ----
            path: The path of the file. Must be a path-like object.
>>>>>>> 00f22580
            offset: The offset into the file.
            size: The amount of bytes to load, if size equals -1 loads the whole file.

        Returns:
        -------
            The bytes of the file.
        """
        with open(path, "rb") as reader:
            reader.seek(offset)
            return reader.read() if size == -1 else reader.read(size)

    def offset(
        self,
    ) -> int:
        return self._offset

    def set_offset(
        self,
        offset: int,
    ) -> None:
        self.seek(self.position() + offset)
        self._offset = offset

    def size(
        self,
    ) -> int:
        """Returns the total number of bytes accessible.

        Returns
        -------
            The number of accessible bytes.
        """
        return self._size

    def true_size(
        self,
    ) -> int:
        """Returns the total number of bytes in the stream.

        Returns
        -------
            The total file size.
        """
        pos = self._stream.tell()
        self._stream.seek(0, 2)
        size = self._stream.tell()
        self._stream.seek(pos)
        return size

    def remaining(
        self,
    ) -> int:
        """Returns the remaining number of bytes in the stream.

        Returns
        -------
            The total file size.
        """
        return self.size() - self.position()

    def close(
        self,
    ) -> None:
        """Closes the stream."""
        self._stream.close()

    def skip(
        self,
        length: int,
    ) -> None:
        """Skips ahead in the stream the specified number of bytes.

        Args:
        ----
            length: How many bytes to skip.
        """
        self.exceed_check(length)
        self._stream.read(length)

    def position(
        self,
    ) -> int:
        """Returns the byte offset into the stream.

        Returns
        -------
            The byte offset.
        """
        return self._stream.tell() - self._offset

    def seek(
        self,
        position: int,
    ) -> None:
        """Moves the stream pointer to the byte offset.

        Args:
        ----
            position: The byte index into stream.
        """
        self.exceed_check(position - self.position())
        self._stream.seek(position + self._offset)

    def read_all(
        self,
    ) -> bytes:
<<<<<<< HEAD
=======
        """The `read_all` function reads and returns all the bytes from a stream starting from the current
        offset.
        :return: The `read_all` method returns a `bytes` object.
        """
>>>>>>> 00f22580
        length = self.size() - self._offset
        self._stream.seek(self._offset)
        return self._stream.read(length)

    def read_uint8(
        self,
        *,
        big: bool = False,
    ) -> int:
        """Reads an unsigned 8-bit integer from the stream.

        Args:
        ----
            big: Read int bytes as big endian.

        Returns:
        -------
            An integer from the stream.
        """
        self.exceed_check(1)
        return struct.unpack(_endian_char(big) + "B", self._stream.read(1))[0]

    def read_int8(
        self,
        *,
        big: bool = False,
    ) -> int:
        """Reads an signed 8-bit integer from the stream.

        Args:
        ----
            big: Read int bytes as big endian.

        Returns:
        -------
            An integer from the stream.
        """
        self.exceed_check(1)
        return struct.unpack(_endian_char(big) + "b", self._stream.read(1))[0]

    def read_uint16(
        self,
        *,
        big: bool = False,
    ) -> int:
        """Reads an unsigned 16-bit integer from the stream.

        Args:
        ----
            big: Read int bytes as big endian.

        Returns:
        -------
            An integer from the stream.
        """
        self.exceed_check(2)
        return struct.unpack(_endian_char(big) + "H", self._stream.read(2))[0]

    def read_int16(
        self,
        *,
        big: bool = False,
    ) -> int:
        """Reads an signed 16-bit integer from the stream.

        Args:
        ----
            big: Read int bytes as big endian.

        Returns:
        -------
            An integer from the stream.
        """
        self.exceed_check(2)
        return struct.unpack(_endian_char(big) + "h", self._stream.read(2))[0]

    def read_uint32(
        self,
        *,
        max_neg1: bool = False,
        big: bool = False,
    ) -> int:
        """Reads an unsigned 32-bit integer from the stream.

        If max_is_neg1 flag is set to true and the bytes read off the stream are equal to 0xFFFFFFFF then the method
        will return a value of -1 instead of 4294967295.

        Args:
        ----
            max_neg1: Return -1 when the value of the stream equals 0xFFFFFFFF.
            big: Read int bytes as big endian.

        Returns:
        -------
            An integer from the stream.
        """
        self.exceed_check(4)
        unpacked = struct.unpack(_endian_char(big) + "I", self._stream.read(4))[0]

        if unpacked == 4294967295 and max_neg1:
            unpacked = -1

        return unpacked

    def read_int32(
        self,
        *,
        big: bool = False,
    ) -> int:
        """Reads an signed 32-bit integer from the stream.

        Args:
        ----
            big: Read int bytes as big endian.

        Returns:
        -------
            An integer from the stream.
        """
        self.exceed_check(4)
        return struct.unpack(_endian_char(big) + "i", self._stream.read(4))[0]

    def read_uint64(
        self,
        *,
        big: bool = False,
    ) -> int:
        """Reads an unsigned 64-bit integer from the stream.

        Args:
        ----
            big: Read int bytes as big endian.

        Returns:
        -------
            An integer from the stream.
        """
        self.exceed_check(8)
        return struct.unpack(_endian_char(big) + "Q", self._stream.read(8))[0]

    def read_int64(
        self,
        *,
        big: bool = False,
    ) -> int:
        """Reads an signed 64-bit integer from the stream.

        Args:
        ----
            big: Read int bytes as big endian.

        Returns:
        -------
            An integer from the stream.
        """
        self.exceed_check(8)
        return struct.unpack(_endian_char(big) + "q", self._stream.read(8))[0]

    def read_single(
        self,
        *,
        big: bool = False,
    ) -> int:
        """Reads an 32-bit floating point number from the stream.

        Args:
        ----
            big: Read float bytes as big endian.

        Returns:
        -------
            An float from the stream.
        """
        self.exceed_check(4)
        return struct.unpack(_endian_char(big) + "f", self._stream.read(4))[0]

    def read_double(
        self,
        *,
        big: bool = False,
    ) -> int:
        """Reads an 64-bit floating point number from the stream.

        Args:
        ----
            big: Read float bytes as big endian.

        Returns:
        -------
            An float from the stream.
        """
        self.exceed_check(8)
        return struct.unpack(_endian_char(big) + "d", self._stream.read(8))[0]

    def read_vector2(
        self,
        *,
        big: bool = False,
    ) -> Vector2:
        """Reads a two 32-bit floating point numbers from the stream.

        Args:
        ----
            big: Read bytes as big endian.

        Returns:
        -------
            A new Vector2 instance using floats read from the stream.
        """
        self.exceed_check(8)
        x, y = self.read_single(big=big), self.read_single(big=big)
        return Vector2(x, y)

    def read_vector3(
        self,
        *,
        big: bool = False,
    ) -> Vector3:
        """Reads a three 32-bit floating point numbers from the stream.

        Args:
        ----
            big: Read bytes as big endian.

        Returns:
        -------
            A new Vector3 instance using floats read from the stream.
        """
        self.exceed_check(12)
        x, y, z = (
            self.read_single(big=big),
            self.read_single(big=big),
            self.read_single(big=big),
        )
        return Vector3(x, y, z)

    def read_vector4(
        self,
        *,
        big: bool = False,
    ) -> Vector4:
        """Reads a four 32-bit floating point numbers from the stream.

        Args:
        ----
            big: Read bytes as big endian.

        Returns:
        -------
            A new Vector4 instance using floats read from the stream.
        """
        self.exceed_check(16)
        x, y, z, w = (
            self.read_single(big=big),
            self.read_single(big=big),
            self.read_single(big=big),
            self.read_single(big=big),
        )
        return Vector4(x, y, z, w)

    def read_bytes(
        self,
        length: int,
    ) -> bytes:
        """Reads a specified number of bytes from the stream.

        Args:
        ----
            length: Number of bytes to read.

        Returns:
        -------
            A bytes object containing the read bytes.
        """
        self.exceed_check(length)
        return self._stream.read(length)

    def read_string(
        self,
        length: int,
        encoding: str = "windows-1252",
    ) -> str:
        """Reads a string from the stream with the specified length. Any null bytes and characters proceeding a null byte
        are trimmed from the final value and any unknown characters are ignored.

        Args:
        ----
            length: Amount of character to read.
            encoding: Encoding of string to read.

        Returns:
        -------
            A string read from the stream.
        """
        self.exceed_check(length)
        string = self._stream.read(length).decode(encoding, errors="ignore")
        if "\0" in string:
            string = string[: string.index("\0")].rstrip("\0")
            string = string.replace("\0", "")
        return string

    def read_terminated_string(
        self,
        terminator: str,
    ) -> str:
        """Reads a string continuously from the stream until it hits the terminator string specified. Any unknown
        characters are ignored.

        Args:
        ----
            terminator: The terminator string.

        Returns:
        -------
            A string read from the stream.
        """
        string = ""
        char = ""
        while char != terminator:
            string += char
            self.exceed_check(1)
            char = self.read_bytes(1).decode("ascii", errors="ignore")
        return string

    def read_locstring(
        self,
    ) -> LocalizedString:
        """Reads the localized string data structure from the stream.

        The binary data structure that is read follows the structure found in the GFF format specification.

        Returns
        -------
            A LocalizedString read from the stream.
        """
        locstring = LocalizedString.from_invalid()
        self.skip(4)  # total number of bytes of the localized string
        locstring.stringref = self.read_uint32(max_neg1=True)
        string_count = self.read_uint32()
        for _i in range(string_count):
            string_id = self.read_uint32()
            length = self.read_uint32()
            string = self.read_string(length)
            language, gender = LocalizedString.substring_pair(string_id)
            locstring.set(language, gender, string)
        return locstring

    def read_array_head(
        self,
    ) -> ArrayHead:
        return ArrayHead(self.read_uint32(), self.read_uint32())

    def peek(
        self,
        length: int = 1,
    ) -> bytes:
        data = self._stream.read(length)
        self._stream.seek(-length, 1)
        return data

    def exceed_check(
        self,
        num: int,
    ) -> None:
        """Raises an error if the specified number exceeds the number of remaining bytes.

        Args:
        ----
            num: Number of bytes.

        Raises:
        ------
            IOError: If the given number sex exceeds the number of remaining bytes.
        """
        if self.position() + num > self.size():
            msg = "This operation would exceed the streams boundaries."
            raise OSError(msg)


class BinaryWriter(ABC):
    @classmethod
    def to_file(
        cls,
        path: Path,
    ) -> BinaryWriter:
        """Returns a new BinaryWriter with a stream established to the specified path.

        Args:
        ----
            path: Path of the file to open.

        Returns:
        -------
            A new BinaryWriter instance.
        """
        stream = open(path, "wb")
        return BinaryWriterFile(stream)

    @classmethod
    def to_bytearray(
        cls,
        data: bytearray | None = None,
    ) -> BinaryWriter:
        """Returns a new BinaryWriter with a stream established to the specified bytes.

        Args:
        ----
            data: The bytes to write to.

        Returns:
        -------
            A new BinaryWriter instance.
        """
        if data is None:
            data = bytearray()
        return BinaryWriterBytearray(data)

    @classmethod
    def to_auto(
        cls,
        source: Path | str | bytes | bytearray | BinaryReader | object,
    ) -> BinaryWriter:
        if isinstance(source, Path | str):  # is path
            return BinaryWriter.to_file(Path(source))
        elif isinstance(source, bytearray):  # is binary data
            return BinaryWriter.to_bytearray(source)
        elif isinstance(source, BinaryWriter):
            return source
        else:
            msg = "Must specify a path, bytes object or an existing BinaryWriter instance."
            raise NotImplementedError(
                msg,
            )

    @staticmethod
    def dump(
        path: Path,
        data: bytes,
    ) -> None:
        """Convenience method used to writes the specified data to the specified file.

        Args:
        ----
            path: The filepath of the file.
            data: The data to write to the file.
        """
        with open(str(path), "wb") as file:
            file.write(data)

    @abstractmethod
    def close(
        self,
    ) -> None:
        """Closes the stream."""

    @abstractmethod
    def size(
        self,
    ) -> int:
        """Returns the total file size.

        Returns
        -------
            The total file size.
        """

    @abstractmethod
    def data(
        self,
    ) -> bytes:
        """Returns the full file data.

        Returns
        -------
            The full file data.
        """

    @abstractmethod
    def clear(
        self,
    ) -> None:
        """Clears all the data in the file."""

    @abstractmethod
    def seek(
        self,
        position: int,
    ) -> None:
        """Moves the stream pointer to the byte offset.

        Args:
        ----
            position: The byte index into stream.
        """

    @abstractmethod
    def end(
        self,
    ) -> None:
        """Moves the pointer for the stream to the end."""

    @abstractmethod
    def position(
        self,
    ) -> int:
        """Returns the byte offset into the stream.

        Returns
        -------
            The byte offset.
        """

    @abstractmethod
    def write_uint8(
        self,
        value: int,
        *,
        big: bool = False,
    ) -> None:
        """Writes an unsigned 8-bit integer to the stream.

        Args:
        ----
            value: The value to be written.
            big: Write int bytes as big endian.
        """

    @abstractmethod
    def write_int8(
        self,
        value: int,
        *,
        big: bool = False,
    ) -> None:
        """Writes a signed 8-bit integer to the stream.

        Args:
        ----
            value: The value to be written.
            big: Write int bytes as big endian.
        """

    @abstractmethod
    def write_uint16(
        self,
        value: int,
        *,
        big: bool = False,
    ) -> None:
        """Writes an unsigned 16-bit integer to the stream.

        Args:
        ----
            value: The value to be written.
            big: Write int bytes as big endian.
        """

    @abstractmethod
    def write_int16(
        self,
        value: int,
        *,
        big: bool = False,
    ) -> None:
        """Writes a signed 16-bit integer to the stream.

        Args:
        ----
            value: The value to be written.
            big: Write int bytes as big endian.
        """

    @abstractmethod
    def write_uint32(
        self,
        value: int,
        *,
        max_neg1: bool = False,
        big: bool = False,
    ) -> None:
        """Writes an unsigned 32-bit integer to the stream.

        If the max_neg1 flag is set to true and the specified value is equal to -1 then the stream will accept the value
        and write 0xFFFFFFFF to the stream.

        Args:
        ----
            value: The value to be written.
            big: Write int bytes as big endian.
            max_neg1: When the value is -1 it is to be converted to the max uint32 value.
        """

    @abstractmethod
    def write_int32(
        self,
        value: int,
        *,
        big: bool = False,
    ) -> None:
        """Writes a signed 32-bit integer to the stream.

        Args:
        ----
            value: The value to be written.
            big: Write int bytes as big endian.
        """

    @abstractmethod
    def write_uint64(
        self,
        value: int,
        *,
        big: bool = False,
    ) -> None:
        """Writes an unsigned 64-bit integer to the stream.

        Args:
        ----
            value: The value to be written.
            big: Write int bytes as big endian.
        """

    @abstractmethod
    def write_int64(
        self,
        value: int,
        *,
        big: bool = False,
    ) -> None:
        """Writes a signed 64-bit integer to the stream.

        Args:
        ----
            value: The value to be written.
            big: Write int bytes as big endian.
        """

    @abstractmethod
    def write_single(
        self,
        value: float,
        *,
        big: bool = False,
    ) -> None:
        """Writes an 32-bit floating point number to the stream.

        Args:
        ----
            value: The value to be written.
            big: Write int bytes as big endian.
        """

    @abstractmethod
    def write_double(
        self,
        value: int,
        *,
        big: bool = False,
    ) -> None:
        """Writes a 64-bit floating point number to the stream.

        Args:
        ----
            value: The value to be written.
            big: Write bytes as big endian.
        """

    @abstractmethod
    def write_vector2(
        self,
        value: Vector2,
        *,
        big: bool = False,
    ) -> None:
        """Writes two 32-bit floating point numbers to the stream.

        Args:
        ----
            value: The value to be written.
            big: Write bytes as big endian.
        """

    @abstractmethod
    def write_vector3(
        self,
        value: Vector3,
        *,
        big: bool = False,
    ) -> None:
        """Writes three 32-bit floating point numbers to the stream.

        Args:
        ----
            value: The value to be written.
            big: Write bytes as big endian.
        """

    @abstractmethod
    def write_vector4(
        self,
        value: Vector4,
        *,
        big: bool = False,
    ) -> None:
        """Writes four 32-bit floating point numbers to the stream.

        Args:
        ----
            value: The value to be written.
            big: Write bytes as big endian.
        """

    @abstractmethod
    def write_bytes(
        self,
        value: bytes,
    ) -> None:
        """Writes the specified bytes to the stream.

        Args:
        ----
            value: The bytes to be written.
        """

    @abstractmethod
    def write_string(
        self,
        value: str,
        encoding: str = "windows-1252",
        *,
        big: bool = False,
        prefix_length: int = 0,
        string_length: int = -1,
        padding: str = "\0",
    ) -> None:
        """Writes the specified string to the stream. The string can also be prefixed by an integer specifying the
        strings length.

        Args:
        ----
            value: The string to be written.
            encoding: The string encoding.
            prefix_length: The number of bytes for the string length prefix. Valid options are 0, 1, 2 and 4.
            big: Write the prefix length integer as big endian.
            string_length: Fixes the string length to this size, truncating or padding where necessary. Ignores if -1.
            padding: What character is used as padding where applicable.
        """

    @abstractmethod
    def write_line(
        self,
        indent: int,
        *args,
    ) -> None:
        """Writes a line with specified indentation and array of values that are separated by whitespace.

        Args:
        ----
            indent: Level of indentation.
            *args: Values to write.
        """

    @abstractmethod
    def write_locstring(
        self,
        value: LocalizedString,
        *,
        big: bool = False,
    ):
        """Writes the specified localized string to the stream.

        The binary data structure that is read follows the structure found in the GFF format specification.

        Args:
        ----
            value: The localized string to be written.
            big: Write any integers as big endian.
        """


class BinaryWriterFile(BinaryWriter):
    def __init__(
        self,
        stream: BinaryIO,
        offset: int = 0,
    ):
        self._stream: BinaryIO = stream
        self.offset: int = offset
        self.auto_close: bool = True
        self._stream.seek(offset)

    def __enter__(
        self,
    ):
        return self

    def __exit__(
        self,
        exc_type,
        exc_val,
        exc_tb,
    ):
        if self.auto_close:
            self.close()

    def close(
        self,
    ) -> None:
        """Closes the stream."""
        self._stream.close()

    def size(
        self,
    ) -> int:
        """Returns the total file size.

        Returns
        -------
            The total file size.
        """
        pos = self._stream.tell()
        self._stream.seek(0, 2)
        size = self._stream.tell()
        self._stream.seek(pos)
        return size

    def data(
        self,
    ) -> bytes:
        """Returns the full file data.

        Returns
        -------
            The full file data.
        """
        pos = self._stream.tell()
        self._stream.seek(0)
        data = self._stream.read()
        self._stream.seek(pos)
        return data

    def clear(
        self,
    ) -> None:
        """Clears all the data in the file."""
        self._stream.seek(0)
        self._stream.truncate()

    def seek(
        self,
        position: int,
    ) -> None:
        """Moves the stream pointer to the byte offset.

        Args:
        ----
            position: The byte index into stream.
        """
        self._stream.seek(position + self.offset)

    def end(
        self,
    ) -> None:
        """Moves the pointer for the stream to the end."""
        self._stream.seek(0, 2)

    def position(
        self,
    ) -> int:
        """Returns the byte offset into the stream.

        Returns
        -------
            The byte offset.
        """
        return self._stream.tell() - self.offset

    def write_uint8(
        self,
        value: int,
        *,
        big: bool = False,
    ) -> None:
        """Writes an unsigned 8-bit integer to the stream.

        Args:
        ----
            value: The value to be written.
            big: Write int bytes as big endian.
        """
        self._stream.write(struct.pack(_endian_char(big) + "B", value))

    def write_int8(
        self,
        value: int,
        *,
        big: bool = False,
    ) -> None:
        """Writes a signed 8-bit integer to the stream.

        Args:
        ----
            value: The value to be written.
            big: Write int bytes as big endian.
        """
        self._stream.write(struct.pack(_endian_char(big) + "b", value))

    def write_uint16(
        self,
        value: int,
        *,
        big: bool = False,
    ) -> None:
        """Writes an unsigned 16-bit integer to the stream.

        Args:
        ----
            value: The value to be written.
            big: Write int bytes as big endian.
        """
        self._stream.write(struct.pack(_endian_char(big) + "H", value))

    def write_int16(
        self,
        value: int,
        *,
        big: bool = False,
    ) -> None:
        """Writes a signed 16-bit integer to the stream.

        Args:
        ----
            value: The value to be written.
            big: Write int bytes as big endian.
        """
        self._stream.write(struct.pack(_endian_char(big) + "h", value))

    def write_uint32(
        self,
        value: int,
        *,
        max_neg1: bool = False,
        big: bool = False,
    ) -> None:
        """Writes an unsigned 32-bit integer to the stream.

        If the max_neg1 flag is set to true and the specified value is equal to -1 then the stream will accept the value
        and write 0xFFFFFFFF to the stream.

        Args:
        ----
            value: The value to be written.
            big: Write int bytes as big endian.
            max_neg1: When the value is -1 it is to be converted to the max uint32 value.
        """
        if max_neg1 and value == -1:
            value = 4294967295

        self._stream.write(struct.pack(_endian_char(big) + "I", value))

    def write_int32(
        self,
        value: int,
        *,
        big: bool = False,
    ) -> None:
        """Writes a signed 32-bit integer to the stream.

        Args:
        ----
            value: The value to be written.
            big: Write int bytes as big endian.
        """
        self._stream.write(struct.pack(_endian_char(big) + "i", value))

    def write_uint64(
        self,
        value: int,
        *,
        big: bool = False,
    ) -> None:
        """Writes an unsigned 64-bit integer to the stream.

        Args:
        ----
            value: The value to be written.
            big: Write int bytes as big endian.
        """
        self._stream.write(struct.pack(_endian_char(big) + "Q", value))

    def write_int64(
        self,
        value: int,
        *,
        big: bool = False,
    ) -> None:
        """Writes a signed 64-bit integer to the stream.

        Args:
        ----
            value: The value to be written.
            big: Write int bytes as big endian.
        """
        self._stream.write(struct.pack(_endian_char(big) + "q", value))

    def write_single(
        self,
        value: float,
        *,
        big: bool = False,
    ) -> None:
        """Writes an 32-bit floating point number to the stream.

        Args:
        ----
            value: The value to be written.
            big: Write int bytes as big endian.
        """
        self._stream.write(struct.pack(_endian_char(big) + "f", value))

    def write_double(
        self,
        value: int,
        *,
        big: bool = False,
    ) -> None:
        """Writes a 64-bit floating point number to the stream.

        Args:
        ----
            value: The value to be written.
            big: Write bytes as big endian.
        """
        self._stream.write(struct.pack(_endian_char(big) + "d", value))

    def write_vector2(
        self,
        value: Vector2,
        *,
        big: bool = False,
    ) -> None:
        """Writes two 32-bit floating point numbers to the stream.

        Args:
        ----
            value: The value to be written.
            big: Write bytes as big endian.
        """
        self._stream.write(struct.pack(_endian_char(big) + "f", value.x))
        self._stream.write(struct.pack(_endian_char(big) + "f", value.y))

    def write_vector3(
        self,
        value: Vector3,
        *,
        big: bool = False,
    ) -> None:
        """Writes three 32-bit floating point numbers to the stream.

        Args:
        ----
            value: The value to be written.
            big: Write bytes as big endian.
        """
        self._write_generic_vector(big, value)

    def write_vector4(
        self,
        value: Vector4,
        *,
        big: bool = False,
    ) -> None:
        """Writes four 32-bit floating point numbers to the stream.

        Args:
        ----
            value: The value to be written.
            big: Write bytes as big endian.
        """
        self._write_generic_vector(big, value)
        self._stream.write(struct.pack(_endian_char(big) + "f", value.w))

    def _write_generic_vector(self, big: bool, value: Vector3 | Vector4):
        self._stream.write(struct.pack(_endian_char(big) + "f", value.x))
        self._stream.write(struct.pack(_endian_char(big) + "f", value.y))
        self._stream.write(struct.pack(_endian_char(big) + "f", value.z))

    def write_bytes(
        self,
        value: bytes,
    ) -> None:
        """Writes the specified bytes to the stream.

        Args:
        ----
            value: The bytes to be written.
        """
        self._stream.write(value)

    def write_string(
        self,
        value: str,
        encoding: str = "windows-1252",
        *,
        big: bool = False,
        prefix_length: int = 0,
        string_length: int = -1,
        padding: str = "\0",
    ) -> None:
        """Writes the specified string to the stream. The string can also be prefixed by an integer specifying the
        strings length.

        Args:
        ----
            value: The string to be written.
            encoding: The encoding of the string to be written.
            prefix_length: The number of bytes for the string length prefix. Valid options are 0, 1, 2 and 4.
            big: Write the prefix length integer as big endian.
            string_length: Fixes the string length to this size, truncating or padding where necessary. Ignores if -1.
            padding: What character is used as padding where applicable.
        """
        if prefix_length == 1:
            if len(value) > 255:
                msg = "The string length is too large for a prefix length of 1."
                raise ValueError(msg)
            self.write_uint8(len(value), big=big)
        elif prefix_length == 2:
            if len(value) > 65535:
                msg = "The string length is too large for a prefix length of 2."
                raise ValueError(msg)
            self.write_uint16(len(value), big=big)
        elif prefix_length == 4:
            if len(value) > 4294967295:
                msg = "The string length is too large for a prefix length of 4."
                raise ValueError(msg)
            self.write_uint32(len(value), big=big)
        elif prefix_length != 0:
            msg = "An invalid prefix length was provided."
            raise ValueError(msg)

        if string_length != -1:
            while len(value) < string_length:
                value += padding
            value = value[:string_length]

        self._stream.write(value.encode(encoding))

    def write_line(
        self,
        indent: int,
        *args: float | str,
    ) -> None:
        """Writes a line with specified indentation and array of values that are separated by whitespace.

        Args:
        ----
            indent: Level of indentation.
            *args: Values to write.
        """
        line = "  " * indent
        for arg in args:
            line += str(round(arg, 7)) if isinstance(arg, float) else str(arg)
            line += " "
        line += "\n"
        self._stream.write(line.encode())

    def write_locstring(
        self,
        value: LocalizedString,
        *,
        big: bool = False,
    ):
        """Writes the specified localized string to the stream.

        The binary data structure that is read follows the structure found in the GFF format specification.

        Args:
        ----
            value: The localized string to be written.
            big: Write any integers as big endian.
        """
        bw = BinaryWriter.to_bytearray()
        bw.write_uint32(value.stringref, big=big, max_neg1=True)
        bw.write_uint32(len(value), big=big)
        for language, gender, substring in value:
            string_id = LocalizedString.substring_id(language, gender)
            bw.write_uint32(string_id, big=big)
            bw.write_string(substring, prefix_length=4)
        locstring_data = bw.data()

        self.write_uint32(len(locstring_data))
        self.write_bytes(locstring_data)


class BinaryWriterBytearray(BinaryWriter):
    def __init__(
        self,
        ba: bytearray,
        offset: int = 0,
    ):
        self._ba = ba
        self._offset: int = offset
        self._position: int = 0

    def __enter__(
        self,
    ):
        return self

    def __exit__(
        self,
        exc_type,
        exc_val,
        exc_tb,
    ):
        ...

    def close(
        self,
    ) -> None:
        """Closes the stream."""

    def size(
        self,
    ) -> int:
        """Returns the total file size.

        Returns
        -------
            The total file size.
        """
        return len(self._ba)

    def data(
        self,
    ) -> bytes:
        """Returns the full file data.

        Returns
        -------
            The full file data.
        """
        return bytes(self._ba)

    def clear(
        self,
    ) -> None:
        """Clears all the data in the file."""
        self._ba.clear()

    def seek(
        self,
        position,
    ) -> None:
        """Moves the stream pointer to the byte offset.

        Args:
        ----
            position: The byte index into stream.
        """
        self._position = position

    def end(
        self,
    ) -> None:
        """Moves the pointer for the stream to the end."""
        self._position = len(self._ba)

    def position(
        self,
    ) -> int:
        """Returns the byte offset into the stream.

        Returns
        -------
            The byte offset.
        """
        return self._position - self._offset

    def write_uint8(
        self,
        value: int,
        *,
        big: bool = False,
    ) -> None:
        """Writes an unsigned 8-bit integer to the stream.

        Args:
        ----
            value: The value to be written.
            big: Write int bytes as big endian.
        """
        self._ba[self._position : self._position + 1] = struct.pack(
            _endian_char(big) + "B", value
        )
        self._position += 1

    def write_int8(
        self,
        value: int,
        *,
        big: bool = False,
    ) -> None:
        """Writes a signed 8-bit integer to the stream.

        Args:
        ----
            value: The value to be written.
            big: Write int bytes as big endian.
        """
        self._ba[self._position : self._position + 1] = struct.pack(
            _endian_char(big) + "b", value
        )
        self._position += 1

    def write_uint16(
        self,
        value: int,
        *,
        big: bool = False,
    ) -> None:
        """Writes an unsigned 16-bit integer to the stream.

        Args:
        ----
            value: The value to be written.
            big: Write int bytes as big endian.
        """
        self._ba[self._position : self._position + 2] = struct.pack(
            _endian_char(big) + "H", value
        )
        self._position += 2

    def write_int16(
        self,
        value: int,
        *,
        big: bool = False,
    ) -> None:
        """Writes a signed 16-bit integer to the stream.

        Args:
        ----
            value: The value to be written.
            big: Write int bytes as big endian.
        """
        self._ba[self._position : self._position + 2] = struct.pack(
            _endian_char(big) + "h", value
        )
        self._position += 2

    def write_uint32(
        self,
        value: int,
        *,
        max_neg1: bool = False,
        big: bool = False,
    ) -> None:
        """Writes an unsigned 32-bit integer to the stream.

        If the max_neg1 flag is set to true and the specified value is equal to -1 then the stream will accept the value
        and write 0xFFFFFFFF to the stream.

        Args:
        ----
            value: The value to be written.
            big: Write int bytes as big endian.
            max_neg1: When the value is -1 it is to be converted to the max uint32 value.
        """
        if max_neg1 and value == -1:
            value = 4294967295
        self._ba[self._position : self._position + 4] = struct.pack(
            _endian_char(big) + "I", value
        )
        self._position += 4

    def write_int32(
        self,
        value: int,
        *,
        big: bool = False,
    ) -> None:
        """Writes a signed 32-bit integer to the stream.

        Args:
        ----
            value: The value to be written.
            big: Write int bytes as big endian.
        """
        self._ba[self._position : self._position + 4] = struct.pack(
            _endian_char(big) + "i", value
        )
        self._position += 4

    def write_uint64(
        self,
        value: int,
        *,
        big: bool = False,
    ) -> None:
        """Writes an unsigned 64-bit integer to the stream.

        Args:
        ----
            value: The value to be written.
            big: Write int bytes as big endian.
        """
        self._ba[self._position : self._position + 8] = struct.pack(
            _endian_char(big) + "Q", value
        )
        self._position += 8

    def write_int64(
        self,
        value: int,
        *,
        big: bool = False,
    ) -> None:
        """Writes a signed 64-bit integer to the stream.

        Args:
        ----
            value: The value to be written.
            big: Write int bytes as big endian.
        """
        self._ba[self._position : self._position + 8] = struct.pack(
            _endian_char(big) + "q", value
        )
        self._position += 8

    def write_single(
        self,
        value: float,
        *,
        big: bool = False,
    ) -> None:
        """Writes an 32-bit floating point number to the stream.

        Args:
        ----
            value: The value to be written.
            big: Write int bytes as big endian.
        """
        self._ba[self._position : self._position + 4] = struct.pack(
            _endian_char(big) + "f", value
        )
        self._position += 4

    def write_double(
        self,
        value: int,
        *,
        big: bool = False,
    ) -> None:
        """Writes a 64-bit floating point number to the stream.

        Args:
        ----
            value: The value to be written.
            big: Write bytes as big endian.
        """
        self._ba[self._position : self._position + 8] = struct.pack(
            _endian_char(big) + "d", value
        )
        self._position += 8

    def write_vector2(
        self,
        value: Vector2,
        *,
        big: bool = False,
    ) -> None:
        """Writes two 32-bit floating point numbers to the stream.

        Args:
        ----
            value: The value to be written.
            big: Write bytes as big endian.
        """
        self._ba[self._position : self._position + 4] = struct.pack(
            _endian_char(big) + "f", value.x
        )
        self._ba[self._position + 4 : self._position + 8] = struct.pack(
            _endian_char(big) + "f", value.y
        )
        self._position += 8

    def write_vector3(
        self,
        value: Vector3,
        *,
        big: bool = False,
    ) -> None:
        """Writes three 32-bit floating point numbers to the stream.

        Args:
        ----
            value: The value to be written.
            big: Write bytes as big endian.
        """
        self._write_generic_vector(big, value)
        self._position += 12

    def write_vector4(
        self,
        value: Vector4,
        *,
        big: bool = False,
    ) -> None:
        """Writes four 32-bit floating point numbers to the stream.

        Args:
        ----
            value: The value to be written.
            big: Write bytes as big endian.
        """
        self._write_generic_vector(big, value)
        self._ba[self._position + 12 : self._position + 16] = struct.pack(
            _endian_char(big) + "f", value.w
        )
        self._position += 16

    # TODO Rename this here and in `write_vector3` and `write_vector4`
    def _write_generic_vector(self, big: bool, value: Vector3 | Vector4):
        self._ba[self._position : self._position + 4] = struct.pack(
            _endian_char(big) + "f",
            value.x,
        )
        self._ba[self._position + 4 : self._position + 8] = struct.pack(
            _endian_char(big) + "f",
            value.y,
        )
        self._ba[self._position + 8 : self._position + 12] = struct.pack(
            _endian_char(big) + "f",
            value.z,
        )

    def write_bytes(
        self,
        value: bytes,
    ) -> None:
        """Writes the specified bytes to the stream.

        Args:
        ----
            value: The bytes to be written.
        """
        self._ba[self._position : self._position + len(value)] = value
        self._position += len(value)

    def write_string(
        self,
        value: str,
        encoding: str = "windows-1252",
        *,
        big: bool = False,
        prefix_length: int = 0,
        string_length: int = -1,
        padding: str = "\0",
    ) -> None:
        """Writes the specified string to the stream. The string can also be prefixed by an integer specifying the
        strings length.

        Args:
        ----
            value: The string to be written.
            prefix_length: The number of bytes for the string length prefix. Valid options are 0, 1, 2 and 4.
            big: Write the prefix length integer as big endian.
            string_length: Fixes the string length to this size, truncating or padding where necessary. Ignores if -1.
            padding: What character is used as padding where applicable.
        """
        if prefix_length == 1:
            if len(value) > 255:
                msg = "The string length is too large for a prefix length of 1."
                raise ValueError(msg)
            self.write_uint8(len(value), big=big)
        elif prefix_length == 2:
            if len(value) > 65535:
                msg = "The string length is too large for a prefix length of 2."
                raise ValueError(msg)
            self.write_uint16(len(value), big=big)
        elif prefix_length == 4:
            if len(value) > 4294967295:
                msg = "The string length is too large for a prefix length of 4."
                raise ValueError(msg)
            self.write_uint32(len(value), big=big)
        elif prefix_length != 0:
            msg = "An invalid prefix length was provided."
            raise ValueError(msg)

        if string_length != -1:
            while len(value) < string_length:
                value += padding
            value = value[:string_length]

        self._extracted_from_write_line_42(value, encoding)

    def write_line(
        self,
        indent: int,
        *args,
    ) -> None:
        """Writes a line with specified indentation and array of values that are separated by whitespace.

        Args:
        ----
            indent: Level of indentation.
            *args: Values to write.
        """
        line = "  " * indent
        for arg in args:
            line += str(round(arg, 7)) if isinstance(arg, float) else str(arg)
            line += " "
        line += "\n"

        self._extracted_from_write_line_42(line, "ascii")

    # TODO Rename this here and in `write_string` and `write_line`
    def _extracted_from_write_line_42(self, value: str, encoding: str):
        encoded = value.encode(encoding)
        self._ba[self._position : self._position + len(encoded)] = encoded
        self._position += len(encoded)

    def write_locstring(
        self,
        value: LocalizedString,
        *,
        big: bool = False,
    ) -> None:
        """Writes the specified localized string to the stream.

        The binary data structure that is read follows the structure found in the GFF format specification.

        Args:
        ----
            value: The localized string to be written.
            big: Write any integers as big endian.
        """
        bw = BinaryWriter.to_bytearray()
        bw.write_uint32(value.stringref, big=big, max_neg1=True)
        bw.write_uint32(len(value), big=big)

        for language, gender, substring in value:
            string_id = LocalizedString.substring_id(language, gender)
            bw.write_uint32(string_id, big=big)
            bw.write_string(substring, prefix_length=4)
        locstring_data = bw.data()

        self.write_uint32(len(locstring_data))
        self.write_bytes(locstring_data)<|MERGE_RESOLUTION|>--- conflicted
+++ resolved
@@ -117,16 +117,6 @@
 
     @classmethod
     def from_auto(
-<<<<<<< HEAD
-            cls,
-            source: Optional[Union[str, bytes, bytearray, BinaryReader]],
-            offset: int = 0,
-            size: int = None
-    ):
-        if isinstance(source, str):  # is path
-            reader = BinaryReader.from_file(source, offset, size)
-        elif isinstance(source, (bytes, bytearray)):  # is binary data
-=======
         cls,
         source: Path | str | bytes | bytearray | BinaryReader | object,
         offset: int = 0,
@@ -136,7 +126,6 @@
             source = Path(source)
             reader = BinaryReader.from_file(source, offset, size)
         elif isinstance(source, bytes | bytearray):  # is binary data
->>>>>>> 00f22580
             reader = BinaryReader.from_bytes(source, offset, size)
         elif isinstance(source, BinaryReader):
             reader = BinaryReader(source._stream, source._offset, source._size)
@@ -148,25 +137,15 @@
 
     @staticmethod
     def load_file(
-<<<<<<< HEAD
-            path: str,
-            offset: int = 0,
-            size: int = -1
-=======
         path: str | Path,
         offset: int = 0,
         size: int = -1,
->>>>>>> 00f22580
     ) -> bytes:
         """Returns bytes of a file at from specified path.
 
         Args:
-<<<<<<< HEAD
-            path: The path of the file.
-=======
         ----
             path: The path of the file. Must be a path-like object.
->>>>>>> 00f22580
             offset: The offset into the file.
             size: The amount of bytes to load, if size equals -1 loads the whole file.
 
@@ -273,13 +252,10 @@
     def read_all(
         self,
     ) -> bytes:
-<<<<<<< HEAD
-=======
         """The `read_all` function reads and returns all the bytes from a stream starting from the current
         offset.
         :return: The `read_all` method returns a `bytes` object.
         """
->>>>>>> 00f22580
         length = self.size() - self._offset
         self._stream.seek(self._offset)
         return self._stream.read(length)

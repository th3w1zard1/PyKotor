--- conflicted
+++ resolved
@@ -10,13 +10,8 @@
 
 from pykotor.common.stream import BinaryReader, BinaryWriter
 
-<<<<<<< HEAD
-SOURCE_TYPES = Union[str, bytes, bytearray, BinaryReader]
-TARGET_TYPES = Union[str, bytearray, BinaryWriter]
-=======
 SOURCE_TYPES = Union[Path, str, bytes, bytearray, BinaryReader]
 TARGET_TYPES = Union[Path, str, bytearray, BinaryWriter]
->>>>>>> 00f22580
 
 
 class ResourceReader(ABC):
@@ -48,17 +43,10 @@
         ...
 
     def __init__(
-<<<<<<< HEAD
-            self,
-            source: Union[str, bytes, bytearray, BinaryReader],
-            offset: int = 0,
-            size: int = 0
-=======
         self,
         source: SOURCE_TYPES,
         offset: int = 0,
         size: int = 0,
->>>>>>> 00f22580
     ):
         self._reader = BinaryReader.from_auto(source, offset)
         self._size = self._reader.remaining() if size == 0 else size

--- conflicted
+++ resolved
@@ -1,12 +1,8 @@
 from __future__ import annotations
 
 import os
-<<<<<<< HEAD
 from typing import Optional, NamedTuple, Union
-=======
 from pathlib import Path
-from typing import Optional, NamedTuple
->>>>>>> bce411e4
 
 from pykotor.resource.type import ResourceType
 from pykotor.tools.misc import is_bif_file, is_capsule_file
@@ -23,12 +19,12 @@
             restype: ResourceType,
             size: int,
             offset: int,
-            filepath: str
+            filepath: Path | str
     ):
         self._resname: str = resname
         self._restype: ResourceType = restype
         self._size: int = size
-        self._filepath: Path = filepath
+        self._filepath: Path = Path(filepath).resolve()
         self._offset: int = offset
 
     def __repr__(
@@ -43,7 +39,7 @@
 
     def __eq__(
             self,
-            other: Union[FileResource, ResourceIdentifier]
+            other: Union[FileResource, ResourceIdentifier] | object
     ):
         if isinstance(other, FileResource):
             return other._resname.lower() == self._resname.lower() and other._restype == self._restype
@@ -69,7 +65,7 @@
 
     def filepath(
             self
-    ) -> str:
+    ) -> Path:
         return self._filepath
 
     def offset(
@@ -89,23 +85,15 @@
             Bytes data of the resource.
         """
         if reload:
-<<<<<<< HEAD
-            if is_capsule_file(self._filepath):
-=======
-            if is_capsule_file(self._filepath.name) or is_mod_file(self._filepath.name):
->>>>>>> bce411e4
+            if is_capsule_file(self._filepath.name):
                 from pykotor.extract.capsule import Capsule
                 capsule = Capsule(self._filepath)
                 res = capsule.info(self._resname, self._restype)
                 self._offset = res.offset()
                 self._size = res.size()
-<<<<<<< HEAD
-            elif not is_bif_file(self._filepath):
-=======
             elif not is_bif_file(self._filepath.name):
->>>>>>> bce411e4
                 self._offset = 0
-                self._size = self._filepath.sta
+                self._size = self._filepath.stat().st_size
 
         with open(str(self._filepath.resolve()), 'rb') as file:
             file.seek(self._offset)
@@ -120,12 +108,12 @@
 class ResourceResult(NamedTuple):
     resname: str
     restype: ResourceType
-    filepath: str
+    filepath: Path
     data: Optional[bytes]
 
 
 class LocationResult(NamedTuple):
-    filepath: str
+    filepath: Path
     offset: int
     size: int
 
@@ -151,7 +139,7 @@
 
     def __eq__(
             self,
-            other: ResourceIdentifier
+            other: ResourceIdentifier | object
     ):
         if isinstance(other, ResourceIdentifier):
             return self.resname.lower() == other.resname.lower() and self.restype == other.restype

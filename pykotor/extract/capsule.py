from pathlib import Path
from typing import List, Optional, Dict

from pykotor.common.stream import BinaryReader
from pykotor.extract.file import FileResource, ResourceResult, ResourceIdentifier
from pykotor.resource.formats.erf import ERF, read_erf, write_erf, ERFType
from pykotor.resource.formats.rim import read_rim, write_rim, RIM
from pykotor.resource.type import ResourceType
<<<<<<< HEAD
from pykotor.tools.misc import is_rim_file, is_erf_or_mod_file, is_capsule_file

=======
from pykotor.tools.misc import is_capsule_file, is_rim_file, is_erf_file
>>>>>>> bce411e4

class Capsule:
    """
    Chitin object is used for loading the list of resources stored in the .erf/.rim/.mod files used by the game.
    Resource data is not actually stored in memory by default but is instead loaded up on demand with the
    Capsule.resource() method.
    """
    def __init__(
            self,
            path: Path,
            create_nonexisting: bool = False
    ):
        self._path: Path = Path(path)
        self._resources: List[FileResource] = []

        if not is_capsule_file(self._path.name):
            raise ValueError(f"Invalid file extension in capsule filepath '{path}'.")

        if create_nonexisting and not path.exists():
            if is_rim_file(self._path.name):
                write_rim(RIM(), path)
<<<<<<< HEAD
            elif is_erf_or_mod_file(path):
                write_erf(ERF(ERFType.from_extension(path)), path)
=======
            elif is_erf_file(self._path.name):
                write_erf(ERF(ERFType.from_extension(self._path.suffix)), path)
>>>>>>> bce411e4

        self.reload()

    def __iter__(
            self
    ):
        yield from self._resources

    def __len__(
            self
    ):
        return len(self._resources)

    def resource(
            self,
            resref: str,
            restype: ResourceType,
            reload: bool = False
    ) -> Optional[bytes]:
        """
        Returns the bytes data of the specified resource. If the resource does not exist then returns None instead.

        Args:
            resref: The resource ResRef.
            restype: The resource type.
            reload: If True Capsule will reload the ERF before opening rather than using cached offsets.

        Returns:
            None or bytes data of resource.
        """
        resource = self._extracted_from_info_18(reload, resref, restype)
        return None if resource is None else resource.data()

    def batch(
            self,
            queries: List[ResourceIdentifier],
            reload: bool = False
    ) -> Dict[ResourceIdentifier, Optional[ResourceResult]]:
        """
        The `batch` function takes a list of resource identifiers, optionally reloads the resources, and
        returns a dictionary of resource results.
        
        :param queries: The `queries` parameter is a list of `ResourceIdentifier` objects. Each
        `ResourceIdentifier` object represents a resource that you want to retrieve from a batch of
        resources
        :type queries: List[ResourceIdentifier]
        :param reload: The `reload` parameter is a boolean flag that indicates whether the resources
        should be reloaded from the file before processing the queries. If `reload` is set to `True`,
        the `reload()` method of the class is called to reload the resources. If `reload` is set to
        `False, defaults to False
        :type reload: bool (optional)
        :return: The function `batch` returns a dictionary where the keys are `ResourceIdentifier`
        objects and the values are `ResourceResult` objects or `None`.
        """
        if reload:
            self.reload()

        results = {}
        reader = BinaryReader.from_file(self.path())

        for query in queries:
            results[query] = None
            if self.exists(query.resname, query.restype):
                resource = next((resource for resource in self._resources if resource == query), None)
                if resource is not None:
                    reader.seek(resource.offset())
                    data = reader.read_bytes(resource.size())
                    results[query] = ResourceResult(query.resname, query.restype, self.path(), data)

        reader.close()
        return results

    def exists(
            self,
            resref: str,
            restype: ResourceType,
            reload: bool = False
    ) -> bool:
        """
        The `exists` function checks if a resource with a given reference and type exists, and
        optionally reloads it if specified.
        
        :param resref: The `resref` parameter is a string that represents the reference name of the
        resource you want to check for existence. It is typically used to uniquely identify a resource
        within a system or application
        :type resref: str
        :param restype: The `restype` parameter is of type `ResourceType`. It is used to specify the
        type of resource you are checking for existence
        :type restype: ResourceType
        :param reload: The `reload` parameter is a boolean flag that indicates whether the resource
        should be reloaded from disk or not. If `reload` is set to `True`, the resource will be reloaded
        even if it has already been loaded before. If `reload` is set to `False` (default, defaults to
        False
        :type reload: bool (optional)
        :return: a boolean value.
        """
        resource = self._extracted_from_info_18(reload, resref, restype)
        return resource is not None

    def info(
            self,
            resref: str,
            restype: ResourceType,
            reload: bool = False
    ) -> FileResource:
        """
        The "info" function takes in a resource reference, resource type, and an optional reload flag,
        and returns a FileResource object.
        
        :param resref: The `resref` parameter is a string that represents the reference name of the
        resource. It is used to uniquely identify the resource within a system or application
        :type resref: str
        :param restype: The `restype` parameter is of type `ResourceType`. It is used to specify the
        type of resource that is being requested
        :type restype: ResourceType
        :param reload: The `reload` parameter is a boolean flag that indicates whether the resource
        should be reloaded from disk or not. If `reload` is set to `True`, the resource will be reloaded
        from disk even if it has already been loaded before. If `reload` is set to `False`, defaults to
        False
        :type reload: bool (optional)
        :return: a FileResource object.
        """
        return self._extracted_from_info_18(reload, resref, restype)

    # TODO Rename this here and in `resource`, `exists` and `info`
    def _extracted_from_info_18(self, reload, resref, restype):
        if reload:
            self.reload()
        query = ResourceIdentifier(resref, restype)
        result = next((result for result in self._resources if result == query), None)
        return result

    def reload(
            self
    ):
        """
        Reload the list of resource info linked from the module file.
        """
        with BinaryReader.from_file(self._path) as reader:
            file_type = reader.read_string(4)
            file_version = reader.read_string(4)

            if file_type in ("ERF ", "MOD "):
                self._load_erf(reader)
            elif file_type == "RIM ":
                self._load_rim(reader)
            else:
                raise ValueError(f"File '{self._path}' was not an ERF/MOD/RIM.")

    def add(
            self,
            resname: str,
            restype: ResourceType,
            resdata: bytes
    ):
<<<<<<< HEAD
        container = read_rim(self._path) if is_rim_file(self._path) else read_erf(self._path)
        container.set(resname, restype, resdata)
        write_rim(container, self._path) if is_rim_file(self._path) else write_erf(container, self._path)
=======
        """
        The function adds a resource to a container file, either in RIM or ERF format.
        
        :param resname: The `resname` parameter is a string that represents the name of the resource you
        want to add
        :type resname: str
        :param restype: The parameter "restype" is of type "ResourceType". It is used to specify the
        type of the resource being added
        :type restype: ResourceType
        :param resdata: The parameter `resdata` is of type `bytes` and represents the data of the
        resource that you want to add to the container
        :type resdata: bytes
        """
        container = read_rim(self._path.name) if is_rim_file(self._path.name) else read_erf(self._path)
        container.set(resname, restype, resdata)
        write_rim(container, self._path) if is_rim_file(self._path.name) else write_erf(container, self._path)
>>>>>>> bce411e4

    def path(
        self
    ) -> Path:
        """
        The function returns the path attribute of an object.
        :return: The method is returning the value of the `_path` attribute.
        """
        return self._path

    def filename(
            self
    ) -> str:
        return self._path.name

    def _load_erf(
            self,
            reader: BinaryReader
    ):
        reader.skip(8)
        entry_count = reader.read_uint32()
        reader.skip(4)
        offset_to_keys = reader.read_uint32()
        offset_to_resources = reader.read_uint32()

        resrefs = []
        resids = []
        restypes = []
        reader.seek(offset_to_keys)
        for _ in range(entry_count):
            resrefs.append(reader.read_string(16))
            resids.append(reader.read_uint32())
            restypes.append(ResourceType.from_id(reader.read_uint16()))
            reader.skip(2)

        reader.seek(offset_to_resources)
        for i in range(entry_count):
            res_offset = reader.read_uint32()
            res_size = reader.read_uint32()
            self._resources.append(FileResource(resrefs[i], restypes[i], res_size, res_offset, self._path))

    def _load_rim(
            self,
            reader: BinaryReader
    ):
        reader.skip(4)
        entry_count = reader.read_uint32()
        offset_to_entries = reader.read_uint32()

        reader.seek(offset_to_entries)
        for _ in range(entry_count):
            resref = reader.read_string(16)
            restype = ResourceType.from_id(reader.read_uint32())
            res_id = reader.read_uint32()
            offset = reader.read_uint32()
            size = reader.read_uint32()
            self._resources.append(FileResource(resref, restype, size, offset, self._path))
<|MERGE_RESOLUTION|>--- conflicted
+++ resolved
@@ -6,12 +6,8 @@
 from pykotor.resource.formats.erf import ERF, read_erf, write_erf, ERFType
 from pykotor.resource.formats.rim import read_rim, write_rim, RIM
 from pykotor.resource.type import ResourceType
-<<<<<<< HEAD
 from pykotor.tools.misc import is_rim_file, is_erf_or_mod_file, is_capsule_file
 
-=======
-from pykotor.tools.misc import is_capsule_file, is_rim_file, is_erf_file
->>>>>>> bce411e4
 
 class Capsule:
     """
@@ -19,28 +15,25 @@
     Resource data is not actually stored in memory by default but is instead loaded up on demand with the
     Capsule.resource() method.
     """
+
     def __init__(
             self,
             path: Path,
             create_nonexisting: bool = False
     ):
-        self._path: Path = Path(path)
+        self._path: Path = Path(path).resolve()
         self._resources: List[FileResource] = []
 
         if not is_capsule_file(self._path.name):
-            raise ValueError(f"Invalid file extension in capsule filepath '{path}'.")
-
-        if create_nonexisting and not path.exists():
+            raise ValueError(
+                f"Invalid file extension in capsule filepath '{self._path}'.")
+
+        if create_nonexisting and not self._path.exists():
             if is_rim_file(self._path.name):
-                write_rim(RIM(), path)
-<<<<<<< HEAD
-            elif is_erf_or_mod_file(path):
-                write_erf(ERF(ERFType.from_extension(path)), path)
-=======
-            elif is_erf_file(self._path.name):
-                write_erf(ERF(ERFType.from_extension(self._path.suffix)), path)
->>>>>>> bce411e4
-
+                write_rim(RIM(), self._path)
+            elif is_erf_or_mod_file(self._path.name):
+                write_erf(ERF(ERFType.from_extension(
+                    self._path.suffix)), self._path)
         self.reload()
 
     def __iter__(
@@ -70,7 +63,8 @@
         Returns:
             None or bytes data of resource.
         """
-        resource = self._extracted_from_info_18(reload, resref, restype)
+        resource: FileResource | None = self.lookup_resource_identifier(
+            reload, resref, restype)
         return None if resource is None else resource.data()
 
     def batch(
@@ -81,7 +75,7 @@
         """
         The `batch` function takes a list of resource identifiers, optionally reloads the resources, and
         returns a dictionary of resource results.
-        
+
         :param queries: The `queries` parameter is a list of `ResourceIdentifier` objects. Each
         `ResourceIdentifier` object represents a resource that you want to retrieve from a batch of
         resources
@@ -103,11 +97,13 @@
         for query in queries:
             results[query] = None
             if self.exists(query.resname, query.restype):
-                resource = next((resource for resource in self._resources if resource == query), None)
+                resource = next(
+                    (resource for resource in self._resources if resource == query), None)
                 if resource is not None:
                     reader.seek(resource.offset())
                     data = reader.read_bytes(resource.size())
-                    results[query] = ResourceResult(query.resname, query.restype, self.path(), data)
+                    results[query] = ResourceResult(
+                        query.resname, query.restype, self.path(), data)
 
         reader.close()
         return results
@@ -121,7 +117,7 @@
         """
         The `exists` function checks if a resource with a given reference and type exists, and
         optionally reloads it if specified.
-        
+
         :param resref: The `resref` parameter is a string that represents the reference name of the
         resource you want to check for existence. It is typically used to uniquely identify a resource
         within a system or application
@@ -136,7 +132,7 @@
         :type reload: bool (optional)
         :return: a boolean value.
         """
-        resource = self._extracted_from_info_18(reload, resref, restype)
+        resource = self.lookup_resource_identifier(reload, resref, restype)
         return resource is not None
 
     def info(
@@ -146,30 +142,29 @@
             reload: bool = False
     ) -> FileResource:
         """
-        The "info" function takes in a resource reference, resource type, and an optional reload flag,
-        and returns a FileResource object.
-        
-        :param resref: The `resref` parameter is a string that represents the reference name of the
-        resource. It is used to uniquely identify the resource within a system or application
-        :type resref: str
-        :param restype: The `restype` parameter is of type `ResourceType`. It is used to specify the
-        type of resource that is being requested
-        :type restype: ResourceType
-        :param reload: The `reload` parameter is a boolean flag that indicates whether the resource
-        should be reloaded from disk or not. If `reload` is set to `True`, the resource will be reloaded
-        from disk even if it has already been loaded before. If `reload` is set to `False`, defaults to
-        False
-        :type reload: bool (optional)
-        :return: a FileResource object.
-        """
-        return self._extracted_from_info_18(reload, resref, restype)
+        The `info` function returns a `FileResource` object based on the given `resref` and `restype`, with
+        an optional reload flag.
+
+        Args:
+          resref (str): The `resref` parameter is a string that represents the reference or identifier of
+        the resource. It is used to uniquely identify a specific resource.
+          restype (ResourceType): The `restype` parameter is of type `ResourceType`. It is used to specify
+        the type of resource that is being requested.
+          reload (bool): The `reload` parameter is a boolean flag that indicates whether the resource should
+        be reloaded from the source or if a cached version can be used. If `reload` is set to `True`, the
+        resource will be reloaded. If `reload` is set to `False` (default),. Defaults to False
+
+        Returns:
+          a FileResource object.
+        """
+        return self.lookup_resource_identifier(reload, resref, restype)
 
     # TODO Rename this here and in `resource`, `exists` and `info`
-    def _extracted_from_info_18(self, reload, resref, restype):
+    def lookup_resource_identifier(self, reload: bool, resref: str, restype: ResourceType) -> FileResource:
         if reload:
             self.reload()
         query = ResourceIdentifier(resref, restype)
-        result = next((result for result in self._resources if result == query), None)
+        result = next(result for result in self._resources if result == query)
         return result
 
     def reload(
@@ -187,7 +182,8 @@
             elif file_type == "RIM ":
                 self._load_rim(reader)
             else:
-                raise ValueError(f"File '{self._path}' was not an ERF/MOD/RIM.")
+                raise ValueError(
+                    f"File '{self._path}' was not an ERF/MOD/RIM.")
 
     def add(
             self,
@@ -195,36 +191,15 @@
             restype: ResourceType,
             resdata: bytes
     ):
-<<<<<<< HEAD
-        container = read_rim(self._path) if is_rim_file(self._path) else read_erf(self._path)
+        container = read_rim(self._path) if is_rim_file(
+            self._path.name) else read_erf(self._path)
         container.set(resname, restype, resdata)
-        write_rim(container, self._path) if is_rim_file(self._path) else write_erf(container, self._path)
-=======
-        """
-        The function adds a resource to a container file, either in RIM or ERF format.
-        
-        :param resname: The `resname` parameter is a string that represents the name of the resource you
-        want to add
-        :type resname: str
-        :param restype: The parameter "restype" is of type "ResourceType". It is used to specify the
-        type of the resource being added
-        :type restype: ResourceType
-        :param resdata: The parameter `resdata` is of type `bytes` and represents the data of the
-        resource that you want to add to the container
-        :type resdata: bytes
-        """
-        container = read_rim(self._path.name) if is_rim_file(self._path.name) else read_erf(self._path)
-        container.set(resname, restype, resdata)
-        write_rim(container, self._path) if is_rim_file(self._path.name) else write_erf(container, self._path)
->>>>>>> bce411e4
+        write_rim(container, self._path) if is_rim_file(
+            self._path) else write_erf(container, self._path)  # TODO: type container as RIM only here
 
     def path(
         self
     ) -> Path:
-        """
-        The function returns the path attribute of an object.
-        :return: The method is returning the value of the `_path` attribute.
-        """
         return self._path
 
     def filename(
@@ -256,7 +231,15 @@
         for i in range(entry_count):
             res_offset = reader.read_uint32()
             res_size = reader.read_uint32()
-            self._resources.append(FileResource(resrefs[i], restypes[i], res_size, res_offset, self._path))
+            self._resources.append(
+                FileResource(
+                    resrefs[i],
+                    restypes[i],
+                    res_size,
+                    res_offset,
+                    self._path
+                )
+            )
 
     def _load_rim(
             self,
@@ -273,4 +256,5 @@
             res_id = reader.read_uint32()
             offset = reader.read_uint32()
             size = reader.read_uint32()
-            self._resources.append(FileResource(resref, restype, size, offset, self._path))
+            self._resources.append(FileResource(
+                resref, restype, size, offset, self._path))
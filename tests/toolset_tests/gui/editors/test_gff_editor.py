from __future__ import annotations

import io
import os
import pathlib
import sys
import types
from typing import TextIO, Type, TYPE_CHECKING
import unittest

from unittest import TestCase, TestResult

from utility.error_handling import format_exception_with_variables

try:
    from PyQt5.QtTest import QTest
    from PyQt5.QtWidgets import QApplication as qapp
except (ImportError, ModuleNotFoundError):
    QTest, qapp = None, None  # type: ignore[misc, assignment]


absolute_file_path = pathlib.Path(__file__).resolve()
TESTS_FILES_PATH = next(f for f in absolute_file_path.parents if f.name == "tests") / "files"

if getattr(sys, "frozen", False) is False:

    def add_sys_path(p):
        working_dir = str(p)
        if working_dir in sys.path:
            sys.path.remove(working_dir)
        sys.path.append(working_dir)
<<<<<<< HEAD
=======

>>>>>>> e95ac862
    pykotor_path = absolute_file_path.parents[4] / "Libraries" / "PyKotor" / "src" / "pykotor"
    if pykotor_path.exists():
        add_sys_path(pykotor_path.parent)
    gl_path = absolute_file_path.parents[4] / "Libraries" / "PyKotorGL" / "src" / "pykotor"
    if gl_path.exists():
        add_sys_path(gl_path.parent)
    utility_path = absolute_file_path.parents[4] / "Libraries" / "Utility" / "src" / "utility"
    if utility_path.exists():
        add_sys_path(utility_path.parent)
    toolset_path = absolute_file_path.parents[4] / "Tools" / "HolocronToolset" / "src" / "toolset"
    if toolset_path.exists():
        add_sys_path(toolset_path.parent)


K1_PATH = os.environ.get("K1_PATH")
K2_PATH = os.environ.get("K2_PATH")

from pykotor.common.stream import BinaryReader
from pykotor.extract.installation import Installation
from pykotor.resource.formats.gff.gff_auto import read_gff
from pykotor.resource.type import ResourceType

if TYPE_CHECKING:
    from toolset.data.installation import HTInstallation
    from PySide2.QtWidgets import QApplication

<<<<<<< HEAD
=======

>>>>>>> e95ac862
class CustomTextTestRunner(unittest.TextTestRunner):
    def __init__(
        self,
        stream: TextIO | None = None,
        descriptions: bool = True,
        verbosity: int = 1,
        failfast: bool = False,
        buffer: bool = False,
        resultclass: Type[unittest.TestResult] | None = None,
<<<<<<< HEAD
        **kwargs
=======
        **kwargs,
>>>>>>> e95ac862
    ) -> None:
        super().__init__(stream, descriptions, verbosity, failfast, buffer, resultclass, **kwargs)

    def run(self, test):
        # Create an instance of CustomTestResult
        result = CustomTestResult(self.stream, self.descriptions, self.verbosity)
        # Run the test case (or test suite) and return the result
        test(result)
        return result

<<<<<<< HEAD
class CustomTestResult(unittest.TextTestResult):

=======

class CustomTestResult(unittest.TextTestResult):
>>>>>>> e95ac862
    def addError(
        self,
        test: unittest.TestCase,
        exc_tuple: tuple[type[BaseException], BaseException, types.TracebackType] | tuple[None, None, None],
    ):
        exc_type, exc_value, tb = exc_tuple
        if exc_value is not None:
            print(format_exception_with_variables(exc_value, exc_type, tb), file=sys.stderr)
        super().addError(test, exc_tuple)

    def _exc_info_to_string(
        self,
        exc_tuple: tuple[type[BaseException], BaseException, types.TracebackType] | tuple[None, None, None],
        test: unittest.TestCase,
    ):
        # err is a tuple of (exc_type, exc_value, tb)
        exctype, value, tb = exc_tuple
        if value is None:
            raise ValueError(f"exception object was unexpectedly None, got exc_tuple: {exc_tuple} and test: {test}")
        return format_exception_with_variables(value, exctype, tb)
<<<<<<< HEAD
=======

>>>>>>> e95ac862

@unittest.skipIf(
    not K2_PATH or not pathlib.Path(K2_PATH).joinpath("chitin.key").exists(),
    "K2_PATH environment variable is not set or not found on disk.",
)
@unittest.skipIf(
    QTest is None or not qapp,
    "PyQt5 is required, please run pip install -r requirements.txt before running this test.",
)
class GFFEditorTest(TestCase):
    K1_INSTALLATION = None
    TSL_INSTALLATION: HTInstallation | None = None
    app: QApplication

    @classmethod
    def setUpClass(cls):
        from toolset.gui.editors.gff import GFFEditor
<<<<<<< HEAD
=======

>>>>>>> e95ac862
        cls.Editor = GFFEditor
        cls.K1_INSTALLATION = None
        cls.TSL_INSTALLATION = None
        if qapp is None:
            raise RuntimeError("QApplication not defined.")
        cls.app = qapp([])

    @classmethod
    def tearDownClass(cls):
        cls.app.deleteLater()

    @classmethod
    def get_installation_k1(cls):
        if cls.K1_INSTALLATION is None:
            from toolset.data.installation import HTInstallation
<<<<<<< HEAD
=======

>>>>>>> e95ac862
            cls.K1_INSTALLATION = HTInstallation(K1_PATH, "", tsl=False, mainWindow=None)
        return cls.K1_INSTALLATION

    @classmethod
    def get_installation_tsl(cls):
        if cls.TSL_INSTALLATION is None:
            from toolset.data.installation import HTInstallation
<<<<<<< HEAD
=======

>>>>>>> e95ac862
            cls.TSL_INSTALLATION = HTInstallation(K2_PATH, "", tsl=True, mainWindow=None)
        return cls.TSL_INSTALLATION

    def setUp(self):
        self.log_messages: list[str] = [os.linesep]
        self.app: QApplication

    def log_func(self, *args):
        self.log_messages.append("\t".join(args))

    def test_save_and_load(self):
        filepath = TESTS_FILES_PATH / "zio001.git"
        editor = self.Editor(None, self.get_installation_k1())

        data = BinaryReader.load_file(filepath)
        old = read_gff(data)
        editor.load(filepath, "zio001", ResourceType.GFF, data)

        data, _ = editor.build()
        new = read_gff(data)

        diff = old.compare(new, self.log_func)
        self.assertTrue(diff, os.linesep.join(self.log_messages))

    @unittest.skipIf(
        not K1_PATH or not pathlib.Path(K1_PATH).joinpath("chitin.key").exists(),
        "K1_PATH environment variable is not set or not found on disk.",
    )
    def test_gff_reconstruct_from_k1_installation(self):
        editor = self.Editor(None, self.get_installation_k1())
        for gff_resource in (resource for resource in editor._installation if resource.restype().contents == "gff"):
            print("Load ", gff_resource.identifier())
            old = read_gff(gff_resource.data())
            editor.load(gff_resource.filepath(), gff_resource.resname(), gff_resource.restype(), gff_resource.data())

            data, _ = editor.build()
            new = read_gff(data)

            diff = old.compare(new, self.log_func, ignore_default_changes=True)
            self.assertTrue(diff, os.linesep.join(self.log_messages))

    @unittest.skipIf(
        not K2_PATH or not pathlib.Path(K2_PATH).joinpath("chitin.key").exists(),
        "K2_PATH environment variable is not set or not found on disk.",
    )
    def test_gff_reconstruct_from_k2_installation(self):
        editor = self.Editor(None, self.get_installation_tsl())
        self.installation = Installation(K2_PATH)  # type: ignore[arg-type]
        for gff_resource in (resource for resource in editor._installation if resource.restype().contents == "gff"):
            old = read_gff(gff_resource.data())
            editor.load(gff_resource.filepath(), gff_resource.resname(), gff_resource.restype(), gff_resource.data())

            data, _ = editor.build()
            new = read_gff(data)

            diff = old.compare(new, self.log_func, ignore_default_changes=True)
            self.assertTrue(diff, os.linesep.join(self.log_messages))

    def test_placeholder(self): ...


if __name__ == "__main__":
    unittest.main(testRunner=CustomTextTestRunner)<|MERGE_RESOLUTION|>--- conflicted
+++ resolved
@@ -29,10 +29,6 @@
         if working_dir in sys.path:
             sys.path.remove(working_dir)
         sys.path.append(working_dir)
-<<<<<<< HEAD
-=======
-
->>>>>>> e95ac862
     pykotor_path = absolute_file_path.parents[4] / "Libraries" / "PyKotor" / "src" / "pykotor"
     if pykotor_path.exists():
         add_sys_path(pykotor_path.parent)
@@ -59,10 +55,6 @@
     from toolset.data.installation import HTInstallation
     from PySide2.QtWidgets import QApplication
 
-<<<<<<< HEAD
-=======
-
->>>>>>> e95ac862
 class CustomTextTestRunner(unittest.TextTestRunner):
     def __init__(
         self,
@@ -72,11 +64,7 @@
         failfast: bool = False,
         buffer: bool = False,
         resultclass: Type[unittest.TestResult] | None = None,
-<<<<<<< HEAD
-        **kwargs
-=======
         **kwargs,
->>>>>>> e95ac862
     ) -> None:
         super().__init__(stream, descriptions, verbosity, failfast, buffer, resultclass, **kwargs)
 
@@ -87,13 +75,8 @@
         test(result)
         return result
 
-<<<<<<< HEAD
+
 class CustomTestResult(unittest.TextTestResult):
-
-=======
-
-class CustomTestResult(unittest.TextTestResult):
->>>>>>> e95ac862
     def addError(
         self,
         test: unittest.TestCase,
@@ -114,10 +97,6 @@
         if value is None:
             raise ValueError(f"exception object was unexpectedly None, got exc_tuple: {exc_tuple} and test: {test}")
         return format_exception_with_variables(value, exctype, tb)
-<<<<<<< HEAD
-=======
-
->>>>>>> e95ac862
 
 @unittest.skipIf(
     not K2_PATH or not pathlib.Path(K2_PATH).joinpath("chitin.key").exists(),
@@ -135,10 +114,6 @@
     @classmethod
     def setUpClass(cls):
         from toolset.gui.editors.gff import GFFEditor
-<<<<<<< HEAD
-=======
-
->>>>>>> e95ac862
         cls.Editor = GFFEditor
         cls.K1_INSTALLATION = None
         cls.TSL_INSTALLATION = None
@@ -154,10 +129,6 @@
     def get_installation_k1(cls):
         if cls.K1_INSTALLATION is None:
             from toolset.data.installation import HTInstallation
-<<<<<<< HEAD
-=======
-
->>>>>>> e95ac862
             cls.K1_INSTALLATION = HTInstallation(K1_PATH, "", tsl=False, mainWindow=None)
         return cls.K1_INSTALLATION
 
@@ -165,10 +136,6 @@
     def get_installation_tsl(cls):
         if cls.TSL_INSTALLATION is None:
             from toolset.data.installation import HTInstallation
-<<<<<<< HEAD
-=======
-
->>>>>>> e95ac862
             cls.TSL_INSTALLATION = HTInstallation(K2_PATH, "", tsl=True, mainWindow=None)
         return cls.TSL_INSTALLATION
 

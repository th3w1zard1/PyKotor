from __future__ import annotations

import os
import pathlib
import sys
import unittest

from unittest import TestCase

try:
    from PyQt5.QtTest import QTest
    from PyQt5.QtWidgets import QApplication
except (ImportError, ModuleNotFoundError):
    QTest, QApplication = None, None  # type: ignore[misc, assignment]

TESTS_FILES_PATH = next(f for f in pathlib.Path(__file__).parents if f.name == "tests") / "files"

if getattr(sys, "frozen", False) is False:

    def add_sys_path(p):
        working_dir = str(p)
        if working_dir not in sys.path:
            sys.path.append(working_dir)
<<<<<<< HEAD
=======

>>>>>>> e95ac862
    pykotor_path = pathlib.Path(__file__).absolute().parents[6] / "Libraries" / "PyKotor" / "src" / "pykotor"
    if pykotor_path.exists():
        add_sys_path(pykotor_path.parent)
    gl_path = pathlib.Path(__file__).absolute().parents[6] / "Libraries" / "PyKotorGL" / "src" / "pykotor"
    if gl_path.exists():
        add_sys_path(gl_path.parent)
    utility_path = pathlib.Path(__file__).absolute().parents[6] / "Libraries" / "Utility" / "src" / "utility"
    if utility_path.exists():
        add_sys_path(utility_path.parent)
    toolset_path = pathlib.Path(__file__).absolute().parents[3] / "toolset"
    if toolset_path.exists():
        add_sys_path(toolset_path.parent)


K1_PATH = os.environ.get("K1_PATH")
K2_PATH = os.environ.get("K2_PATH")

from pykotor.common.stream import BinaryReader
from pykotor.extract.installation import Installation
from pykotor.resource.formats.gff.gff_auto import read_gff
from pykotor.resource.type import ResourceType


@unittest.skipIf(
    not K2_PATH or not pathlib.Path(K2_PATH).joinpath("chitin.key").exists(),
    "K2_PATH environment variable is not set or not found on disk.",
)
@unittest.skipIf(
    QTest is None or not QApplication,
    "PyQt5 is required, please run pip install -r requirements.txt before running this test.",
)
class UTCEditorTest(TestCase):
    @classmethod
    def setUpClass(cls):
        # Make sure to configure this environment path before testing!
        from toolset.data.installation import HTInstallation

        cls.INSTALLATION = HTInstallation(K2_PATH, "", tsl=True, mainWindow=None)

    def setUp(self):
        from toolset.gui.editors.utc import UTCEditor

        self.app = QApplication([])
        self.editor = UTCEditor(None, self.INSTALLATION)
        self.log_messages: list[str] = [os.linesep]

    def tearDown(self):
        self.app.deleteLater()

    def log_func(self, *args):
        self.log_messages.append("\t".join(args))

    def test_save_and_load(self):
        filepath = TESTS_FILES_PATH / "p_hk47.utc"

        data = BinaryReader.load_file(filepath)
        old = read_gff(data)
        self.editor.load(filepath, "p_hk47", ResourceType.UTC, data)

        data, _ = self.editor.build()
        new = read_gff(data)

        diff = old.compare(new, self.log_func)
        self.assertTrue(diff, os.linesep.join(self.log_messages))

    @unittest.skipIf(
        not K1_PATH or not pathlib.Path(K1_PATH).joinpath("chitin.key").exists(),
        "K1_PATH environment variable is not set or not found on disk.",
    )
    def test_gff_reconstruct_from_k1_installation(self):
        self.installation = Installation(K1_PATH)  # type: ignore[arg-type]
        for utc_resource in (resource for resource in self.installation if resource.restype() == ResourceType.UTC):
            if utc_resource.resname().lower() == "g_assassindrd02":
                continue  # don't care about Repos_Posy/x
            old = read_gff(utc_resource.data())
            self.editor.load(utc_resource.filepath(), utc_resource.resname(), utc_resource.restype(), utc_resource.data())

            data, _ = self.editor.build()
            new = read_gff(data)

            diff = old.compare(new, self.log_func, ignore_default_changes=True)
            self.assertTrue(
                diff,
                f"'{utc_resource.identifier()}' at '{utc_resource.filepath()}' failed to diff{os.linesep*2}{os.linesep.join(self.log_messages)}",
            )

    @unittest.skipIf(
        not K2_PATH or not pathlib.Path(K2_PATH).joinpath("chitin.key").exists(),
        "K2_PATH environment variable is not set or not found on disk.",
    )
    def test_gff_reconstruct_from_k2_installation(self):
        self.installation = Installation(K2_PATH)  # type: ignore[arg-type]
        for utc_resource in (resource for resource in self.installation if resource.restype() == ResourceType.UTC):
            old = read_gff(utc_resource.data())
            self.editor.load(utc_resource.filepath(), utc_resource.resname(), utc_resource.restype(), utc_resource.data())

            data, _ = self.editor.build()
            new = read_gff(data)

            diff = old.compare(new, self.log_func, ignore_default_changes=True)
            self.assertTrue(diff, os.linesep.join(self.log_messages))


if __name__ == "__main__":
    unittest.main()<|MERGE_RESOLUTION|>--- conflicted
+++ resolved
@@ -21,10 +21,6 @@
         working_dir = str(p)
         if working_dir not in sys.path:
             sys.path.append(working_dir)
-<<<<<<< HEAD
-=======
-
->>>>>>> e95ac862
     pykotor_path = pathlib.Path(__file__).absolute().parents[6] / "Libraries" / "PyKotor" / "src" / "pykotor"
     if pykotor_path.exists():
         add_sys_path(pykotor_path.parent)

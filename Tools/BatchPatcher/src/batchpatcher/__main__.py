--- conflicted
+++ resolved
@@ -190,11 +190,7 @@
             font_path: Path = fonts_dir / value[1]
             if font_path.suffix.lower() == ".ttf":  # Filtering for .ttf files
                 font_paths.add(font_path)
-<<<<<<< HEAD
-    for file in fonts_dir.safe_rglob("*"):
-=======
     for file in fonts_dir.rglob("*"):
->>>>>>> a334711b
         if file.suffix.lower() == ".ttf" and file.is_file():
             font_paths.add(file)
 

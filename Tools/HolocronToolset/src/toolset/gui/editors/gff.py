--- conflicted
+++ resolved
@@ -309,11 +309,7 @@
                 widget_of_child.deleteLater()
 
         self.ui.fieldBox.setEnabled(True)
-<<<<<<< HEAD
-        item_type: GFFFieldType = cast(GFFFieldType, item.data(_TYPE_NODE_ROLE))
-=======
-        item_type = cast("GFFFieldType", item.data(_TYPE_NODE_ROLE))
->>>>>>> a334711b
+        item_type: GFFFieldType = cast("GFFFieldType", item.data(_TYPE_NODE_ROLE))
         self.ui.typeCombo.setCurrentText(item_type.name)
         self.ui.labelEdit.setText(item.data(_LABEL_NODE_ROLE))
 
@@ -404,18 +400,11 @@
         if not selected_indices:
             return
 
-<<<<<<< HEAD
         proxy_index: QModelIndex = selected_indices[0]
         source_index: QModelIndex = self.proxy_model.mapToSource(proxy_index)
         item: QStandardItem | None = self.model.itemFromIndex(source_index)
         assert item is not None, "item cannot be None"
         item_type: GFFFieldType = cast(GFFFieldType, item.data(_TYPE_NODE_ROLE))
-=======
-        proxyIndex = selectedIndices[0]
-        sourceIndex = self.proxyModel.mapToSource(proxyIndex)
-        item: QStandardItem = self.model.itemFromIndex(sourceIndex)
-        item_type = cast("GFFFieldType", item.data(_TYPE_NODE_ROLE))
->>>>>>> a334711b
 
         item.setData(self.ui.labelEdit.text(), _LABEL_NODE_ROLE)
 
@@ -443,11 +432,7 @@
             vec4 = Vector4(self.ui.xVec4Spin.value(), self.ui.yVec4Spin.value(), self.ui.zVec4Spin.value(), self.ui.wVec4Spin.value())
             item.setData(vec4, _VALUE_NODE_ROLE)
         elif item_type == GFFFieldType.LocalizedString:
-<<<<<<< HEAD
             value_locstring: LocalizedString = cast(LocalizedString, item.data(_VALUE_NODE_ROLE))
-=======
-            value_locstring = cast("LocalizedString", item.data(_VALUE_NODE_ROLE))
->>>>>>> a334711b
             value_locstring.stringref = self.ui.stringrefSpin.value()
         elif item_type == GFFFieldType.Struct or item_type is None:
             item.setData(self.ui.intSpin.value(), _VALUE_NODE_ROLE)
@@ -489,10 +474,10 @@
                 self._logger.warning(f"Substring ID '{substring_id}' already exists, exit")
                 return
 
-        item = QListWidgetItem(f"{language.name.title()}, {gender.name.title()}")
-        item.setData(_ID_SUBSTRING_ROLE, substring_id)
-        item.setData(_TEXT_SUBSTRING_ROLE, "")
-        self.ui.substringList.addItem(item)
+        item2: QListWidgetItem = QListWidgetItem(f"{language.name.title()}, {gender.name.title()}")
+        item2.setData(_ID_SUBSTRING_ROLE, substring_id)
+        item2.setData(_TEXT_SUBSTRING_ROLE, "")
+        self.ui.substringList.addItem(item2)
 
         proxy_index: QModelIndex = self.ui.treeView.selectedIndexes()[0]
         tree_source_index: QModelIndex = self.proxy_model.mapToSource(proxy_index)

from __future__ import annotations

import math

from typing import TYPE_CHECKING

<<<<<<< HEAD
import qtpy

from glm import vec3
from loggerplus import RobustLogger
=======
from loggerplus import RobustLogger  # pyright: ignore[reportMissingModuleSource]
>>>>>>> a334711b
from qtpy.QtCore import QPoint, QTimer
from qtpy.QtGui import QCursor
from qtpy.QtWidgets import QOpenGLWidget

<<<<<<< HEAD
=======
from pykotor.common.geometry import Vector2
from pykotor.common.stream import BinaryReader
from pykotor.gl import vec3
>>>>>>> a334711b
from pykotor.gl.models.read_mdl import gl_load_mdl
from pykotor.gl.scene import RenderObject, Scene
from pykotor.resource.generics.git import GIT
from toolset.data.misc import ControlItem
from toolset.gui.widgets.settings.widgets.module_designer import ModuleDesignerSettings
from utility.common.geometry import Vector2
from utility.error_handling import assert_with_variable_trace

if TYPE_CHECKING:
    from qtpy.QtGui import QFocusEvent, QKeyEvent, QMouseEvent, QResizeEvent, QWheelEvent
    from qtpy.QtWidgets import QWidget

    from pykotor.common.stream import BinaryReader
    from pykotor.extract.installation import Installation
    from pykotor.resource.generics.utc import UTC


class ModelRenderer(QOpenGLWidget):
    def __init__(self, parent: QWidget):
        super().__init__(parent)

        self._scene: Scene | None = None
        self.installation: Installation | None = None
        self._model_to_load: tuple[BinaryReader, BinaryReader] | None = None
        self._creature_to_load: UTC | None = None

        self._keys_down: set[int] = set()
        self._mouse_down: set[int] = set()
        self._mouse_prev: Vector2 = Vector2(0, 0)
        self._controls = ModelRendererControls()

    def loop(self):
        self.repaint()
        QTimer.singleShot(33, self.loop)

    @property
    def scene(self) -> Scene:
        if self._scene is None:
            raise ValueError("Scene must be constructed before this operation.")
        return self._scene

    def set_installation(self, installation: Installation):
        self.installation = installation

    def initializeGL(self):
        # Ensure OpenGL context is current
        self.makeCurrent()

        self._scene = Scene(installation=self.installation)
        self.scene.camera.fov = self._controls.fieldOfView
        self.scene.camera.distance = 0  # Set distance to 0

        self.scene.camera.yaw = math.pi / 2
        self.scene.camera.width = self.width()
        self.scene.camera.height = self.height()
        self.scene.show_cursor = False

        self.scene.git = GIT()

        QTimer.singleShot(33, self.loop)

    def paintGL(self):
<<<<<<< HEAD
        if self._scene is None:
            return

        if self._model_to_load is not None:
            self.scene.models["model"] = gl_load_mdl(self.scene, *self._model_to_load)
=======
        """Renders the scene.

        Args:
        ----
            self: The class instance

        Processing Logic:
        ----------------
            - Checks if scene is None and returns if so
            - Loads model if _modelToLoad is not None
            - Loads creature if _creatureToLoad is not None
            - Renders the scene.
        """
        if self._scene is None:
            return

        # Ensure OpenGL context is current before any GL calls
        self.makeCurrent()

        if self._modelToLoad is not None:
            self.scene.models["model"] = gl_load_mdl(self.scene, *self._modelToLoad)
>>>>>>> a334711b
            self.scene.objects["model"] = RenderObject("model")
            self._model_to_load = None

        elif self._creature_to_load is not None:
            self.scene.objects["model"] = self.scene.get_creature_render_object(None, self._creature_to_load)
            self._creature_to_load = None

        self.reset_camera()
        self.scene.render()

    def clear_model(self):
        if self._scene is not None and "model" in self.scene.objects:
            del self.scene.objects["model"]

    def set_model(
        self,
        data: bytes,
        data_ext: bytes,
    ):
        self._model_to_load = (data[12:], data_ext)

    def set_creature(self, utc: UTC):
        self._creature_to_load = utc

    def reset_camera(self):
        scene: Scene | None = self.scene
        assert scene is not None, assert_with_variable_trace(scene is not None)
        if "model" in scene.objects:
            model: RenderObject = scene.objects["model"]
            scene.camera.x = 0
            scene.camera.y = 0
            scene.camera.z = (model.cube(scene).max_point.z - model.cube(scene).min_point.z) / 2
            scene.camera.pitch = math.pi / 16 * 9
            scene.camera.yaw = math.pi / 16 * 7
            scene.camera.distance = model.radius(scene) + 2

    # region Events
    def focusOutEvent(self, e: QFocusEvent):
        self._mouse_down.clear()  # Clears the set when focus is lost
        self._keys_down.clear()  # Clears the set when focus is lost
        super().focusOutEvent(e)  # Ensures that the default handler is still executed
        RobustLogger().debug("ModelRenderer.focusOutEvent: clearing all keys/buttons held down.")

    def resizeEvent(self, e: QResizeEvent):
        super().resizeEvent(e)

        if self._scene is not None:
            self.scene.camera.width = e.size().width()
            self.scene.camera.height = e.size().height()

    def wheelEvent(self, e: QWheelEvent):
        if self._controls.moveZCameraControl.satisfied(self._mouse_down, self._keys_down):
            strength: float = self._controls.moveCameraSensitivity3d / 20000
            self.scene.camera.z -= -e.angleDelta().y() * strength
            return

        if self._controls.zoomCameraControl.satisfied(self._mouse_down, self._keys_down):
            strength: float = self._controls.zoomCameraSensitivity3d / 30000
            self.scene.camera.distance += -e.angleDelta().y() * strength

    def do_cursor_lock(self, mut_scr: Vector2):
        """Reset the cursor to the center of the screen to prevent it from going off screen.

        Used with the FreeCam and drag camera movements and drag rotations.
        """
        global_old_pos = self.mapToGlobal(QPoint(int(self._mouse_prev.x), int(self._mouse_prev.y)))
        QCursor.setPos(global_old_pos)
        local_old_pos = self.mapFromGlobal(QPoint(global_old_pos.x(), global_old_pos.y()))
        mut_scr.x = local_old_pos.x()
        mut_scr.y = local_old_pos.y()

    def mouseMoveEvent(self, e: QMouseEvent):  # sourcery skip: extract-method
        screen = Vector2(e.x(), e.y()) if qtpy.QT5 else Vector2(e.position().toPoint().x(), e.position().toPoint().y())
        screen_delta = Vector2(screen.x - self._mouse_prev.x, screen.y - self._mouse_prev.y)

        if self._controls.moveXYCameraControl.satisfied(self._mouse_down, self._keys_down):
            self.do_cursor_lock(screen)
            forward: vec3 = -screen_delta.y * self.scene.camera.forward()
            sideward: vec3 = screen_delta.x * self.scene.camera.sideward()
            strength = self._controls.moveCameraSensitivity3d / 10000
            self.scene.camera.x -= (forward.x + sideward.x) * strength
            self.scene.camera.y -= (forward.y + sideward.y) * strength

        if self._controls.rotateCameraControl.satisfied(self._mouse_down, self._keys_down):
            self.do_cursor_lock(screen)
            strength = self._controls.rotateCameraSensitivity3d / 10000
            self.scene.camera.rotate(-screen_delta.x * strength, screen_delta.y * strength, clamp=True)

        self._mouse_prev = screen  # Always assign mouse_prev after emitting, in order to do cursor lock properly.

    def mousePressEvent(self, e: QMouseEvent):
        button = e.button()
        self._mouse_down.add(button)
        # RobustLogger().debug(f"ModelRenderer.mousePressEvent: {self._mouse_down}, e.button() '{button}'")

    def mouseReleaseEvent(self, e: QMouseEvent):
        button = e.button()
        self._mouse_down.discard(button)
        # RobustLogger().debug(f"ModelRenderer.mouseReleaseEvent: {self._mouse_down}, e.button() '{button}'")

    def pan_camera(self, forward: float, right: float, up: float):
        """Moves the camera by the specified amount.

        The movement takes into account both the rotation and zoom of the
        camera on the x/y plane.

        Args:
        ----
            forward: Units to move forwards.
            right: Units to move to the right.
            up: Units to move upwards.
        """
        forward_vec = forward * self.scene.camera.forward()
        sideways = right * self.scene.camera.sideward()

        self.scene.camera.x += forward_vec.x + sideways.x
        self.scene.camera.y += forward_vec.y + sideways.y
        self.scene.camera.z += up

    def move_camera(
        self,
        forward: float,
        right: float,
        up: float,
    ):
        forward_vec = forward * self.scene.camera.forward(ignore_z=False)
        sideways = right * self.scene.camera.sideward(ignore_z=False)
        upward = -up * self.scene.camera.upward(ignore_xy=False)

        self.scene.camera.x += upward.x + sideways.x + forward_vec.x
        self.scene.camera.y += upward.y + sideways.y + forward_vec.y
        self.scene.camera.z += upward.z + sideways.z + forward_vec.z

    def rotate_object(self, obj: RenderObject, pitch: float, yaw: float, roll: float):
        """Apply an incremental rotation to a RenderObject."""
        # I implore someone to explain why Z affects Yaw, and Y affects Roll...
        current_rotation = obj.rotation()
        new_rotation = vec3(current_rotation.x + pitch, current_rotation.y + roll, current_rotation.z + yaw)
        obj.set_rotation(new_rotation.x, new_rotation.y, new_rotation.z)

    def keyPressEvent(self, e: QKeyEvent):
        key: int = e.key()
        self._keys_down.add(key)

        rotate_strength = self._controls.rotateCameraSensitivity3d / 1000
        if "model" in self.scene.objects:
            model = self.scene.objects["model"]
            if self._controls.rotateCameraLeftControl.satisfied(self._mouse_down, self._keys_down):
                self.rotate_object(model, 0, math.pi / 4 * rotate_strength, 0)
            if self._controls.rotateCameraRightControl.satisfied(self._mouse_down, self._keys_down):
                self.rotate_object(model, 0, -math.pi / 4 * rotate_strength, 0)
            if self._controls.rotateCameraUpControl.satisfied(self._mouse_down, self._keys_down):
                self.rotate_object(model, math.pi / 4 * rotate_strength, 0, 0)
            if self._controls.rotateCameraDownControl.satisfied(self._mouse_down, self._keys_down):
                self.rotate_object(model, -math.pi / 4 * rotate_strength, 0, 0)

        if self._controls.moveCameraUpControl.satisfied(self._mouse_down, self._keys_down):
            self.scene.camera.z += self._controls.moveCameraSensitivity3d / 500
        if self._controls.moveCameraDownControl.satisfied(self._mouse_down, self._keys_down):
            self.scene.camera.z -= self._controls.moveCameraSensitivity3d / 500
        if self._controls.moveCameraLeftControl.satisfied(self._mouse_down, self._keys_down):
            self.pan_camera(0, -(self._controls.moveCameraSensitivity3d / 500), 0)
        if self._controls.moveCameraRightControl.satisfied(self._mouse_down, self._keys_down):
            self.pan_camera(0, (self._controls.moveCameraSensitivity3d / 500), 0)
        if self._controls.moveCameraForwardControl.satisfied(self._mouse_down, self._keys_down):
            self.pan_camera((self._controls.moveCameraSensitivity3d / 500), 0, 0)
        if self._controls.moveCameraBackwardControl.satisfied(self._mouse_down, self._keys_down):
            self.pan_camera(-(self._controls.moveCameraSensitivity3d / 500), 0, 0)

        if self._controls.zoomCameraControl.satisfied(self._mouse_down, self._keys_down):
            self.scene.camera.distance += self._controls.zoomCameraSensitivity3d / 200
        if self._controls.zoomCameraOutControl.satisfied(self._mouse_down, self._keys_down):
            self.scene.camera.distance -= self._controls.zoomCameraSensitivity3d / 200
        # key_name = get_qt_key_string_localized(key)
        # RobustLogger().debug(f"ModelRenderer.keyPressEvent: {self._keys_down}, e.key() '{key_name}'")

    def keyReleaseEvent(self, e: QKeyEvent):
        key: int = e.key()
        self._keys_down.discard(key)
        # key_name = get_qt_key_string_localized(key)
        # RobustLogger().debug(f"ModelRenderer.keyReleaseEvent: {self._keys_down}, e.key() '{key_name}'")

    # endregion


class ModelRendererControls:
    @property
    def moveCameraSensitivity3d(self) -> float:
        return ModuleDesignerSettings().moveCameraSensitivity3d

    @moveCameraSensitivity3d.setter
    def moveCameraSensitivity3d(self, value: float): ...
    @property
    def zoomCameraSensitivity3d(self) -> float:
        return ModuleDesignerSettings().zoomCameraSensitivity3d

    @zoomCameraSensitivity3d.setter
    def zoomCameraSensitivity3d(self, value: float): ...
    @property
    def rotateCameraSensitivity3d(self) -> float:
        return ModuleDesignerSettings().rotateCameraSensitivity3d

    @rotateCameraSensitivity3d.setter
    def rotateCameraSensitivity3d(self, value: float): ...
    @property
    def fieldOfView(self) -> float:
        return ModuleDesignerSettings().fieldOfView

    @fieldOfView.setter
    def fieldOfView(self, value: float): ...

    @property
    def moveXYCameraControl(self) -> ControlItem:
        return ControlItem(ModuleDesignerSettings().moveCameraXY3dBind)

    @moveXYCameraControl.setter
    def moveXYCameraControl(self, value): ...

    @property
    def moveZCameraControl(self) -> ControlItem:
        return ControlItem(ModuleDesignerSettings().moveCameraZ3dBind)

    @moveZCameraControl.setter
    def moveZCameraControl(self, value): ...

    @property
    def rotate_cameraControl(self) -> ControlItem:
        return ControlItem(ModuleDesignerSettings().rotateCamera3dBind)

    @rotate_cameraControl.setter
    def rotate_cameraControl(self, value): ...

    @property
    def zoomCameraControl(self) -> ControlItem:
        return ControlItem(ModuleDesignerSettings().zoomCamera3dBind)

    @zoomCameraControl.setter
    def zoomCameraControl(self, value): ...

    @property
    def rotateCameraLeftControl(self) -> ControlItem:
        return ControlItem(ModuleDesignerSettings().rotateCameraLeft3dBind)

    @rotateCameraLeftControl.setter
    def rotateCameraLeftControl(self, value): ...

    @property
    def rotateCameraRightControl(self) -> ControlItem:
        return ControlItem(ModuleDesignerSettings().rotateCameraRight3dBind)

    @rotateCameraRightControl.setter
    def rotateCameraRightControl(self, value): ...

    @property
    def rotateCameraUpControl(self) -> ControlItem:
        return ControlItem(ModuleDesignerSettings().rotateCameraUp3dBind)

    @rotateCameraUpControl.setter
    def rotateCameraUpControl(self, value): ...

    @property
    def rotateCameraDownControl(self) -> ControlItem:
        return ControlItem(ModuleDesignerSettings().rotateCameraDown3dBind)

    @rotateCameraDownControl.setter
    def rotateCameraDownControl(self, value): ...

    @property
    def moveCameraUpControl(self) -> ControlItem:
        return ControlItem(ModuleDesignerSettings().moveCameraUp3dBind)

    @moveCameraUpControl.setter
    def moveCameraUpControl(self, value): ...

    @property
    def moveCameraDownControl(self) -> ControlItem:
        return ControlItem(ModuleDesignerSettings().moveCameraDown3dBind)

    @moveCameraDownControl.setter
    def moveCameraDownControl(self, value): ...

    @property
    def moveCameraForwardControl(self) -> ControlItem:
        return ControlItem(ModuleDesignerSettings().moveCameraForward3dBind)

    @moveCameraForwardControl.setter
    def moveCameraForwardControl(self, value): ...

    @property
    def moveCameraBackwardControl(self) -> ControlItem:
        return ControlItem(ModuleDesignerSettings().moveCameraBackward3dBind)

    @moveCameraBackwardControl.setter
    def moveCameraBackwardControl(self, value): ...

    @property
    def moveCameraLeftControl(self) -> ControlItem:
        return ControlItem(ModuleDesignerSettings().moveCameraLeft3dBind)

    @moveCameraLeftControl.setter
    def moveCameraLeftControl(self, value): ...

    @property
    def moveCameraRightControl(self) -> ControlItem:
        return ControlItem(ModuleDesignerSettings().moveCameraRight3dBind)

    @moveCameraRightControl.setter
    def moveCameraRightControl(self, value): ...

    @property
    def zoomCameraInControl(self) -> ControlItem:
        return ControlItem(ModuleDesignerSettings().zoomCameraIn3dBind)

    @zoomCameraInControl.setter
    def zoomCameraInControl(self, value): ...

    @property
    def zoomCameraOutControl(self) -> ControlItem:
        return ControlItem(ModuleDesignerSettings().zoomCameraOut3dBind)

    @zoomCameraOutControl.setter
    def zoomCameraOutControl(self, value): ...

    @property
    def toggleInstanceLockControl(self) -> ControlItem:
        return ControlItem(ModuleDesignerSettings().toggleLockInstancesBind)

    @toggleInstanceLockControl.setter
    def toggleInstanceLockControl(self, value): ...


    @property
    def rotateCameraControl(self) -> ControlItem:
        return ControlItem(ModuleDesignerSettings().rotateCamera3dBind)

    @rotateCameraControl.setter
    def rotateCameraControl(self, value): ...
<|MERGE_RESOLUTION|>--- conflicted
+++ resolved
@@ -4,24 +4,17 @@
 
 from typing import TYPE_CHECKING
 
-<<<<<<< HEAD
 import qtpy
 
 from glm import vec3
 from loggerplus import RobustLogger
-=======
-from loggerplus import RobustLogger  # pyright: ignore[reportMissingModuleSource]
->>>>>>> a334711b
 from qtpy.QtCore import QPoint, QTimer
 from qtpy.QtGui import QCursor
 from qtpy.QtWidgets import QOpenGLWidget
 
-<<<<<<< HEAD
-=======
 from pykotor.common.geometry import Vector2
 from pykotor.common.stream import BinaryReader
 from pykotor.gl import vec3
->>>>>>> a334711b
 from pykotor.gl.models.read_mdl import gl_load_mdl
 from pykotor.gl.scene import RenderObject, Scene
 from pykotor.resource.generics.git import GIT
@@ -84,35 +77,11 @@
         QTimer.singleShot(33, self.loop)
 
     def paintGL(self):
-<<<<<<< HEAD
         if self._scene is None:
             return
 
         if self._model_to_load is not None:
             self.scene.models["model"] = gl_load_mdl(self.scene, *self._model_to_load)
-=======
-        """Renders the scene.
-
-        Args:
-        ----
-            self: The class instance
-
-        Processing Logic:
-        ----------------
-            - Checks if scene is None and returns if so
-            - Loads model if _modelToLoad is not None
-            - Loads creature if _creatureToLoad is not None
-            - Renders the scene.
-        """
-        if self._scene is None:
-            return
-
-        # Ensure OpenGL context is current before any GL calls
-        self.makeCurrent()
-
-        if self._modelToLoad is not None:
-            self.scene.models["model"] = gl_load_mdl(self.scene, *self._modelToLoad)
->>>>>>> a334711b
             self.scene.objects["model"] = RenderObject("model")
             self._model_to_load = None
 

--- conflicted
+++ resolved
@@ -236,11 +236,7 @@
         existing_paths: set[Path] = {Path(inst["path"]) for inst in installations.values()}
 
         for game, paths in find_kotor_paths_from_default().items():
-<<<<<<< HEAD
-            for path in filter(Path.is_dir, paths):
-=======
             for path in filter(CaseAwarePath.is_dir, paths):
->>>>>>> a334711b
                 RobustLogger().info(f"Autodetected game {game!r} path {path}")
                 if path in existing_paths:
                     continue

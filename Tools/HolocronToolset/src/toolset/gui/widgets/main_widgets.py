--- conflicted
+++ resolved
@@ -282,17 +282,12 @@
 
     def allResourcesItems(self) -> list[QStandardItem]:
         """Returns a list of all QStandardItem objects in the model that represent resource files."""
-<<<<<<< HEAD
         resources = (
             category.child(i, 0)
             for category in self._categoryItems.values()
             for i in range(category.rowCount())
         )
         return [item for item in resources if item and item.text().strip()]
-=======
-        resources = (category.child(i, 0) for category in self._categoryItems.values() for i in range(category.rowCount()))
-        return [item for item in resources if item is not None]
->>>>>>> e95ac862
 
     def removeUnusedCategories(self):
         for row in range(self.rowCount())[::-1]:

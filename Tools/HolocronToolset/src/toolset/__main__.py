#!/usr/bin/env python3
from __future__ import annotations

<<<<<<< HEAD
import sys
=======
import atexit
import cProfile
import datetime
import gc
import importlib
import multiprocessing
import os
import pathlib
import sys
import tempfile

from contextlib import suppress
from types import TracebackType
from typing import TYPE_CHECKING

if TYPE_CHECKING:
    from qtpy.QtWidgets import QApplication


DEBUGGER_ACTIVE = sys.gettrace() is not None


def is_frozen() -> bool:
    return (
        getattr(sys, "frozen", False)
        or getattr(sys, "_MEIPASS", False)
        # or tempfile.gettempdir() in sys.executable
    )


def onAppCrash(
    etype: type[BaseException],
    exc: BaseException,
    tback: TracebackType | None,
):  # sourcery skip: extract-method
    from loggerplus import RobustLogger

    if issubclass(etype, KeyboardInterrupt):
        sys.__excepthook__(etype, exc, tback)
        return
    if tback is None:
        with suppress(Exception):
            import inspect

            # Get the current stack frames
            current_stack = inspect.stack()
            if current_stack:
                # Reverse the stack to have the order from caller to callee
                current_stack = current_stack[1:][::-1]
                fake_traceback = None
                for frame_info in current_stack:
                    frame = frame_info.frame
                    fake_traceback = TracebackType(fake_traceback, frame, frame.f_lasti, frame.f_lineno)
                exc = exc.with_traceback(fake_traceback)
                # Now exc has a traceback :)
                tback = exc.__traceback__
    logger = RobustLogger()
    logger.critical("Uncaught exception", exc_info=(etype, exc, tback))


def fix_sys_and_cwd_path():
    """Fixes sys.path and current working directory for PyKotor.

    This function should never be used in frozen code.
    This function also ensures a user can run toolset/__main__.py directly.
    """

    def update_sys_path(path: pathlib.Path):
        working_dir = str(path)
        if working_dir not in sys.path:
            sys.path.append(working_dir)

    file_absolute_path = pathlib.Path(__file__).resolve()

    pykotor_path = file_absolute_path.parents[4] / "Libraries" / "PyKotor" / "src" / "pykotor"
    if pykotor_path.exists():
        update_sys_path(pykotor_path.parent)
    pykotor_gl_path = file_absolute_path.parents[4] / "Libraries" / "PyKotorGL" / "src" / "pykotor"
    if pykotor_gl_path.exists():
        update_sys_path(pykotor_gl_path.parent)
    utility_path = file_absolute_path.parents[4] / "Libraries" / "Utility" / "src"
    if utility_path.exists():
        update_sys_path(utility_path)
    toolset_path = file_absolute_path.parents[1] / "toolset"
    if toolset_path.exists():
        update_sys_path(toolset_path.parent)
        os.chdir(toolset_path)

    # Add KotorDiff to sys.path for kotordiff imports
    kotordiff_path = file_absolute_path.parents[4] / "Tools" / "KotorDiff" / "src"
    if kotordiff_path.exists():
        update_sys_path(kotordiff_path)


def fix_qt_env_var():
    qtpy_case_map: dict[str, str] = {
        "pyqt5": "PyQt5",
        "pyqt6": "PyQt6",
        "pyside2": "PySide2",
        "pyside6": "PySide6",
    }
    case_api_name = qtpy_case_map.get(os.environ.get("QT_API", "").lower().strip())
    if case_api_name in ("PyQt5", "PyQt6", "PySide2", "PySide6"):
        print(f"QT_API manually set by user to '{case_api_name}'.")
        os.environ["QT_API"] = case_api_name
    else:
        set_qt_api()


def set_qt_api():
    available_apis = ["PyQt5", "PyQt6", "PySide2", "PySide6"]
    for api in available_apis:
        try:
            if api == "PyQt5":
                importlib.import_module("PyQt5.QtCore")
            elif api == "PyQt6":
                importlib.import_module("PyQt6.QtCore")
            elif api == "PySide2":
                importlib.import_module("PySide2.QtCore")
            elif api == "PySide6":
                importlib.import_module("PySide6.QtCore")
        except (ImportError):  # noqa: S112, PERF203
            continue
        else:
            os.environ["QT_API"] = api
            print(f"QT_API auto-resolved as '{api}'.")
            break


def is_running_from_temp() -> bool:
    app_path = pathlib.Path(sys.executable)
    temp_dir = tempfile.gettempdir()
    return str(app_path).startswith(temp_dir)

def qt_cleanup():
    """Cleanup so we can exit."""
    from loggerplus import RobustLogger
    from qtpy import QtCore

    from toolset.utils.window import WINDOWS
    from utility.system.process import terminate_child_processes

    RobustLogger().debug("Closing/destroy all windows from WINDOWS list, (%s to handle)...", len(WINDOWS))
    for window in WINDOWS:
        window.close()
        window.destroy()
    WINDOWS.clear()
    gc.collect()
    qt_thread_type = getattr(QtCore, "QThread", None)
    for obj in gc.get_objects():
        with suppress(RuntimeError):  # wrapped C/C++ object of type QThread has been deleted
            if qt_thread_type is not None and isinstance(obj, qt_thread_type) and obj.isRunning():
                RobustLogger().info(f"Terminating QThread: {obj}")
                obj.terminate()
                obj.wait()
    terminate_child_processes()

def last_resort_cleanup():
    """Prevents the toolset from running in the background after sys.exit is called.

    This function should be registered with atexit as early as possible.
    """
    from loggerplus import RobustLogger

    from utility.system.process import gracefully_shutdown_threads, start_shutdown_process

    debugger_active = DEBUGGER_ACTIVE or sys.gettrace() is not None
    logger = RobustLogger()
    logger.info("last_resort_cleanup invoked; debugger_active=%s", debugger_active)
    if debugger_active:
        logger.debug("Skipping last_resort_cleanup execution; debugger_active=%s", debugger_active)
        return

    logger.info("Fully shutting down Holocron Toolset...")
    gracefully_shutdown_threads()
    logger.debug("Starting new shutdown process with debugger_active=%s...", debugger_active)
    start_shutdown_process()
    logger.debug("Shutdown process started with debugger_active=%s...", debugger_active)


def setupPreInitSettings():
    from qtpy.QtWidgets import QApplication

    from toolset.gui.widgets.settings.application import ApplicationSettings

    # Some application settings must be set before the app starts.
    # These ones are accessible through the in-app settings window widget.
    settings_widget = ApplicationSettings()
    environment_variables: dict[str, str] = settings_widget.EnvironmentVariables
    for key, value in environment_variables.items():
        os.environ[key] = os.environ.get(key, value)  # Use os.environ.get to prioritize the existing env.
    for attr_name, attr_value in settings_widget.REQUIRES_RESTART.items():
        if attr_value is None:  # attr not available in this qt version.
            continue
        QApplication.setAttribute(attr_value, settings_widget.settings.value(attr_name, QApplication.testAttribute(attr_value), bool))


def main_init():
    sys.excepthook = onAppCrash
    is_main_process: bool = multiprocessing.current_process() == "MainProcess"
    if is_main_process:
        multiprocessing.set_start_method("spawn")  # 'spawn' is default on windows, linux/mac defaults to most likely 'fork' which breaks the built-in updater.
        atexit.register(last_resort_cleanup)  # last_resort_cleanup already handles child processes.

    if is_frozen():
        from loggerplus import RobustLogger

        RobustLogger().debug("App is frozen - calling multiprocessing.freeze_support()")
        multiprocessing.freeze_support()
        if is_main_process:
            set_qt_api()
    else:
        fix_sys_and_cwd_path()
        fix_qt_env_var()
        # DO NOT USE `faulthandler` IN THIS TOOLSET!!
        import faulthandler
        # https://bugreports.qt.io/browse/PYSIDE-2359
        faulthandler.enable()


def setupPostInitSettings(app: QApplication):
    from qtpy.QtGui import QFont
    from qtpy.QtWidgets import QApplication

    from toolset.gui.widgets.settings.application import ApplicationSettings
    settings_widget = ApplicationSettings()
    toolset_qsettings = settings_widget.settings
    app.setFont(toolset_qsettings.value("GlobalFont", app.font(), QFont))

    for attr_name, attr_value in settings_widget.__dict__.items():
        if attr_value is None:  # attr not available in this qt version.
            continue
        if attr_name.startswith("AA_"):
            QApplication.setAttribute(attr_value, toolset_qsettings.value(attr_name, QApplication.testAttribute(attr_value), bool))

    for name, setting in settings_widget.MISC_SETTINGS.items():
        if toolset_qsettings.contains(name):
            qsetting_lookup_val = toolset_qsettings.value(name, setting.getter(), setting.setting_type)
            setting.setter(qsetting_lookup_val)


def setupToolsetDefaultEnv():
    from utility.misc import is_debug_mode

    if os.name == "nt":
        os.environ["QT_MULTIMEDIA_PREFERRED_PLUGINS"] = os.environ.get("QT_MULTIMEDIA_PREFERRED_PLUGINS", "windowsmediafoundation")
    if not is_debug_mode() or is_frozen():
        os.environ["QT_DEBUG_PLUGINS"] = os.environ.get("QT_DEBUG_PLUGINS", "0")
        os.environ["QT_LOGGING_RULES"] = os.environ.get("QT_LOGGING_RULES", "qt5ct.debug=false")  # Disable specific Qt debug output
>>>>>>> 92f5fb81

from pathlib import Path


# Set up paths BEFORE importing anything that might import loggerplus (which depends on utility)
# This is critical for both frozen and non-frozen builds
def setup_paths():
    """Set up sys.path for local modules."""
    file_path = Path(__file__).resolve()
    repo_root = file_path.parents[4]  # Go up to repo root
    
    paths_to_add = [
        file_path.parent.parent,  # ./Tools/HolocronToolset/src/
        repo_root / "Tools" / "KotorDiff" / "src",  # ./Tools/KotorDiff/src/
        repo_root / "Libraries" / "PyKotor" / "src",  # ./Libraries/PyKotor/src/ (contains both pykotor and utility namespaces)
        repo_root / "Libraries" / "PyKotorGL" / "src",  # ./Libraries/PyKotorGL/src/
    ]
    
    for path in paths_to_add:
        path_str = str(path)
        if path.exists() and path_str not in sys.path:
            sys.path.insert(0, path_str)

# Always set up paths first
setup_paths()

try:
    from toolset.main_app import main
except ImportError:
    # If import fails, paths might not be set correctly, try again
    setup_paths()
    from toolset.main_app import main

from toolset.main_init import main_init  # noqa: E402

def should_profile_with_debugpy() -> bool:
    debugpy_env = any(
        os.environ.get(var) for var in ("DEBUGPY_LAUNCHER_PORT", "DEBUGPY_PORT", "DEBUGPY_LISTEN")
    )
    if debugpy_env:
        return True

    debugpy_module = sys.modules.get("debugpy")
    if debugpy_module is not None:
        is_client_connected = getattr(debugpy_module, "is_client_connected", None)
        if callable(is_client_connected):
            try:
                return bool(is_client_connected())
            except Exception:
                return True
        return True
    return False


def dump_profile_stats(profile: cProfile.Profile) -> pathlib.Path:
    logs_dir = pathlib.Path(__file__).resolve().parent / "logs"
    logs_dir.mkdir(parents=True, exist_ok=True)
    timestamp = datetime.datetime.now(datetime.timezone.utc).astimezone().strftime("%Y%m%d_%H%M%S")
    stats_path = logs_dir / f"debugpy_profile_{timestamp}.prof"
    profile.dump_stats(str(stats_path))
    return stats_path


def run_toolset():
    main_init()
<<<<<<< HEAD
=======

    from qtpy import QtCore
    from qtpy.QtGui import QSurfaceFormat
    from qtpy.QtWidgets import QApplication, QMessageBox

    setupPreInitSettings()

    # Set default OpenGL surface format before creating QApplication
    # This is critical for PyPy and ensures proper OpenGL context initialization
    fmt = QSurfaceFormat()
    fmt.setDepthBufferSize(24)
    fmt.setStencilBufferSize(8)
    fmt.setVersion(3, 3)  # Request OpenGL 3.3
    # Use CompatibilityProfile instead of CoreProfile - CoreProfile requires VAO to be bound
    # before any buffer operations, which causes issues with PyOpenGL's lazy loading
    fmt.setProfile(QSurfaceFormat.OpenGLContextProfile.CompatibilityProfile)
    fmt.setSamples(4)  # Enable multisampling for antialiasing
    QSurfaceFormat.setDefaultFormat(fmt)

    app = QApplication(sys.argv)
    app.setApplicationName("HolocronToolsetV3")
    app.setOrganizationName("PyKotor")
    app.setOrganizationDomain("github.com/NickHugi/PyKotor")
    qt_thread_type = getattr(QtCore, "QThread", None)
    if qt_thread_type is not None:
        app.thread().setPriority(qt_thread_type.Priority.HighestPriority)  # pyright: ignore[reportOptionalMemberAccess]
    app.aboutToQuit.connect(qt_cleanup)

    setupPostInitSettings(app)
    setupToolsetDefaultEnv()

    if is_running_from_temp():
        # Show error message using PyQt5's QMessageBox
        msgBox = QMessageBox()
        msgBox.setIcon(QMessageBox.Icon.Critical)
        msgBox.setWindowTitle("Error")
        msgBox.setText("This application cannot be run from within a zip or temporary directory. Please extract it to a permanent location before running.")
        msgBox.exec_()  # pyright: ignore[reportAttributeAccessIssue]
        sys.exit("Exiting: Application was run from a temporary or zip directory.")

    from toolset.gui.windows.main import ToolWindow

    toolWindow = ToolWindow()
    toolWindow.show()
    toolWindow.checkForUpdates(silent=True)
    app.exec_()  # pyright: ignore[reportAttributeAccessIssue]


def main():
    if should_profile_with_debugpy():
        profiler = cProfile.Profile()
        try:
            profiler.enable()
            run_toolset()
        finally:
            profiler.disable()
            stats_path = dump_profile_stats(profiler)
            print(f"cProfile stats written to {stats_path}")
    else:
        run_toolset()


if __name__ == "__main__":
>>>>>>> 92f5fb81
    main()<|MERGE_RESOLUTION|>--- conflicted
+++ resolved
@@ -1,9 +1,6 @@
 #!/usr/bin/env python3
 from __future__ import annotations
 
-<<<<<<< HEAD
-import sys
-=======
 import atexit
 import cProfile
 import datetime
@@ -253,41 +250,7 @@
     if not is_debug_mode() or is_frozen():
         os.environ["QT_DEBUG_PLUGINS"] = os.environ.get("QT_DEBUG_PLUGINS", "0")
         os.environ["QT_LOGGING_RULES"] = os.environ.get("QT_LOGGING_RULES", "qt5ct.debug=false")  # Disable specific Qt debug output
->>>>>>> 92f5fb81
-
-from pathlib import Path
-
-
-# Set up paths BEFORE importing anything that might import loggerplus (which depends on utility)
-# This is critical for both frozen and non-frozen builds
-def setup_paths():
-    """Set up sys.path for local modules."""
-    file_path = Path(__file__).resolve()
-    repo_root = file_path.parents[4]  # Go up to repo root
-    
-    paths_to_add = [
-        file_path.parent.parent,  # ./Tools/HolocronToolset/src/
-        repo_root / "Tools" / "KotorDiff" / "src",  # ./Tools/KotorDiff/src/
-        repo_root / "Libraries" / "PyKotor" / "src",  # ./Libraries/PyKotor/src/ (contains both pykotor and utility namespaces)
-        repo_root / "Libraries" / "PyKotorGL" / "src",  # ./Libraries/PyKotorGL/src/
-    ]
-    
-    for path in paths_to_add:
-        path_str = str(path)
-        if path.exists() and path_str not in sys.path:
-            sys.path.insert(0, path_str)
-
-# Always set up paths first
-setup_paths()
-
-try:
-    from toolset.main_app import main
-except ImportError:
-    # If import fails, paths might not be set correctly, try again
-    setup_paths()
-    from toolset.main_app import main
-
-from toolset.main_init import main_init  # noqa: E402
+
 
 def should_profile_with_debugpy() -> bool:
     debugpy_env = any(
@@ -319,8 +282,6 @@
 
 def run_toolset():
     main_init()
-<<<<<<< HEAD
-=======
 
     from qtpy import QtCore
     from qtpy.QtGui import QSurfaceFormat
@@ -384,5 +345,4 @@
 
 
 if __name__ == "__main__":
->>>>>>> 92f5fb81
     main()
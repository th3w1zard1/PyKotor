[build-system]
requires = ["setuptools>=67.8.0,<70", "wheel"]
build-backend = "setuptools.build_meta"

[tool.setuptools]
package-dir = { "" = "src" }
py-modules = ["resources_rc"]

[tool.setuptools.packages.find]
where = ["src"]
include = ["toolset*"]
exclude = ["plugin*", "*.plugin*", "*plugin*", "plugin"]

[project]
name = "holocrontoolset"
description = "A PyQt5-backed program with a collection of tools and editors that make it easy to work with kotor files"
version = "4.0.0a7"
requires-python = ">= 3.8"
dependencies = [
  "pykotor>=2.0.0",
  "pykotorgl[moderngl]>=2.0.2",
  "certifi>=2021.10.8",
  "idna>=3.11",
  "jsmin>=3.0.1",
  "Markdown>=3.4.4,<3.9; python_version<\"3.9\"",
  "Markdown>=3.4.4; python_version>=\"3.9\"",
  "numpy>=1.19.0,<1.25.0; python_version<\"3.9\"",
  "numpy>=1.19.0,<2; python_version>=\"3.9\"",
  "PyQt5-Qt5>=5.15; python_implementation == 'CPython'",
  "PyQt5-sip>=12.10; python_implementation == 'CPython'",
  "PyQt5>=5.15; python_implementation == 'CPython'",
  "PySide6; python_implementation == 'PyPy'",
  "qtpy>=2.4.3",
  "requests>=2.25.0,<2.32.0; python_version<\"3.9\"",
  "requests>=2.25.0; python_version>=\"3.9\"",
  "urllib3>=1.26.0,<2.0.0; python_version<\"3.9\"",
  "urllib3>=1.26.0; python_version>=\"3.9\"",
  "jsonpickle>=4.1.1",
  "send2trash>=1.8.3",
  "comtypes>=1.4.0; sys_platform == \"win32\"",
  "PyYAML>=6.0",
]
authors = [{ name = "NickHugi" }]
maintainers = [{ name = "th3w1zard1", email = "halomastar@gmail.com" }]
readme = { file = "README.md", content-type = "text/markdown" }
license = { text = "LGPL-3.0-or-later" }
keywords = [
  "kotor", "kotor1", "kotor2", "tsl",
  "star-wars", "knights-of-the-old-republic",
  "modding", "toolset", "editor",
  "gff", "dlg", "module-designer",
  "pyqt5", "opengl", "3d",
  "holocron", "pykotor", "bioware",
]
classifiers = [
  "Development Status :: 5 - Production/Stable",
  "Intended Audience :: End Users/Desktop",
  "Intended Audience :: Developers",
  "License :: OSI Approved :: GNU Lesser General Public License v3 or later (LGPLv3+)",
  "Operating System :: OS Independent",
  "Programming Language :: Python :: 3",
  "Programming Language :: Python :: 3.8",
  "Programming Language :: Python :: 3.9",
  "Programming Language :: Python :: 3.10",
  "Programming Language :: Python :: 3.11",
  "Programming Language :: Python :: 3.12",
  "Topic :: Games/Entertainment",
  "Topic :: Games/Entertainment :: Role-Playing",
  "Topic :: Multimedia :: Graphics :: 3D Modeling",
  "Topic :: Text Editors :: Integrated Development Environments (IDE)",
  "Environment :: X11 Applications :: Qt",
  "Environment :: Win32 (MS Windows)",
  "Environment :: MacOS X",
]

[project.scripts]
holocrontoolset = "toolset.__main__:main"

[project.gui-scripts]
holocrontoolset-gui = "toolset.__main__:main"

[project.optional-dependencies]
updater = ["requests>=2.27,<2.32", "certifi==2021.10.8", "pycryptodome>=3.19.0"]
qt6 = ["PyQt6>=6.6.1"]
pyside6 = ["PySide6>=6.6.3.1"]
dev = [
  "pytest-qt>=4.2.0",
  "pytest-xvfb>=3.0.0",
  "types-Pillow",
  "types-Send2Trash",
]

[project.urls]
Homepage = "https://github.com/th3w1zard1/PyKotor"
Documentation = "https://github.com/th3w1zard1/PyKotor/wiki"
Repository = "https://github.com/th3w1zard1/PyKotor.git"
Issues = "https://github.com/th3w1zard1/PyKotor/issues"
Changelog = "https://github.com/th3w1zard1/PyKotor/releases"

# Optional Poetry configuration for those who prefer it
[tool.poetry]
name = "holocrontoolset"
version = "4.0.0a7"
description = "A PyQt5-backed program with a collection of tools and editors that make it easy to work with kotor files"
authors = ["NickHugi", "Benjamin Auquite <halomastar@gmail.com>"]
readme = "README.md"
packages = [{ include = "toolset", from = "src" }]

[tool.poetry.dependencies]
python = "^3.8"
pykotor = "^2.0.0"
pykotorgl = { version = "^2.0.2", extras = ["moderngl"] }
idna = "*"
urllib3 = "~1.26"
Markdown = ">=3.3,<3.6"
jsmin = "~3.0"
qtpy = "*"
send2trash = "*"

# Optional dependencies
pycryptodome = { version = "^3.19.0", optional = true }
requests = { version = "^2.31.0", optional = true }
PyQt5 = { version = "~5.15", optional = true }
PyQt6 = { version = "^6.6.1", optional = true }
PySide2 = { version = "^5.15.2", python = ">=3.8,<3.11", optional = true }
PySide6 = { version = "^6.6.3.1", python = ">=3.8,<3.13", optional = true }

[tool.poetry.group.dev.dependencies]
pytest-qt = "^4.2.0"
pytest-xvfb = "^3.0.0"
types-Pillow = "*"
types-Send2Trash = "*"

[tool.poetry.extras]
qt = ["pyqt5 | pyqt6 | pyside2 | pyside6"]
updater = ["pycryptodome", "requests"]
qt5 = ["PyQt5"]
qt6 = ["PyQt6"]
pyside2 = ["PySide2"]
pyside6 = ["PySide6"]


########################################################
## define only linter configurations below this point ##
########################################################

[tool.pyright]
reportIncompatibleMethodOverride = false
reportOptionalMemberAccess = false
[tool.basedpyright]
reportIncompatibleMethodOverride = false
reportOptionalMemberAccess = false

[tool.pyright.defineConstant]
PYQT5 = false
PYSIDE2 = false
PYQT6 = false
<<<<<<< HEAD
PYSIDE6 = false
=======
PYSIDE6 = true

[tool.basedpyright]
reportIncompatibleMethodOverride = false
reportOptionalMemberAccess = false

>>>>>>> 92f5fb81
[tool.basedpyright.defineConstant]
PYQT5 = true
PYSIDE2 = false
PYQT6 = false
PYSIDE6 = false


[tool.ruff]
extend = "../../pyproject.toml"

[tool.ruff.lint]
ignore = [
  "N",       # disable snake_case vs PascalCase/camelCase checks for pyqt5
  "SLF001",  # private member access
  "PLR0913", # too many arguments in function definition
  "FBT001",  # boolean-typed positional argument in function definition
]

[tool.ruff.lint.per-file-ignores]
"tests/*.py" = ["ALL"]
".github/*py" = ["INP001"]
"__init__.py" = ["I001", "F401"]
"globalsettings.py" = ["I001", "F401"]
"./src/toolset/*.py" = ["FBT003", "N802", "N803", "N806", "A001"]
"./src/toolset/uic/*.py" = ["ALL"]                                # uic's are auto-generated
"resources_rc.py" = ["ALL"]
".mdx" = ["ALL"]
".mdl" = ["ALL"]
"pykotor/resource/formats/ncs/compiler/*.py" = ["ALL"]

[tool.ruff.lint.flake8-pytest-style]
fixture-parentheses = false

[tool.ruff.lint.isort]
required-imports = ["from __future__ import annotations"]

[tool.ruff.lint.pyupgrade]
keep-runtime-typing = true

[tool.mccabe]
max-complexity = 25

[tool.style]
based_on_style = "pep8"
split_before_named_assigns = true
split_complex_comprehension = true
split_arguments_when_comma_terminated = true

[tool.pylintrc]
max-line-length = 175<|MERGE_RESOLUTION|>--- conflicted
+++ resolved
@@ -2,143 +2,65 @@
 requires = ["setuptools>=67.8.0,<70", "wheel"]
 build-backend = "setuptools.build_meta"
 
-[tool.setuptools]
-package-dir = { "" = "src" }
-py-modules = ["resources_rc"]
-
-[tool.setuptools.packages.find]
-where = ["src"]
-include = ["toolset*"]
-exclude = ["plugin*", "*.plugin*", "*plugin*", "plugin"]
-
 [project]
-name = "holocrontoolset"
+name = "HolocronToolset"
 description = "A PyQt5-backed program with a collection of tools and editors that make it easy to work with kotor files"
-version = "4.0.0a7"
+version = "3.1.1"
 requires-python = ">= 3.8"
 dependencies = [
-  "pykotor>=2.0.0",
-  "pykotorgl[moderngl]>=2.0.2",
   "certifi>=2021.10.8",
-  "idna>=3.11",
+  "idna>=3.11",                                     # Tested with 3.3
   "jsmin>=3.0.1",
   "Markdown>=3.4.4,<3.9; python_version<\"3.9\"",
   "Markdown>=3.4.4; python_version>=\"3.9\"",
   "numpy>=1.19.0,<1.25.0; python_version<\"3.9\"",
-  "numpy>=1.19.0,<2; python_version>=\"3.9\"",
-  "PyQt5-Qt5>=5.15; python_implementation == 'CPython'",
-  "PyQt5-sip>=12.10; python_implementation == 'CPython'",
-  "PyQt5>=5.15; python_implementation == 'CPython'",
+  "numpy>=1.19.0; python_version>=\"3.9\"",
+  "PyQt5-Qt5~=5.15; python_implementation == 'CPython'",
+  "PyQt5-sip~=12.10; python_implementation == 'CPython'",
+  "PyQt5~=5.15; python_implementation == 'CPython'",
   "PySide6; python_implementation == 'PyPy'",
   "qtpy>=2.4.3",
   "requests>=2.25.0,<2.32.0; python_version<\"3.9\"",
   "requests>=2.25.0; python_version>=\"3.9\"",
   "urllib3>=1.26.0,<2.0.0; python_version<\"3.9\"",
   "urllib3>=1.26.0; python_version>=\"3.9\"",
+  "watchdog>=2.0.0,<6.0.0; python_version<\"3.9\"",
+  "watchdog>=2.0.0; python_version>=\"3.9\"",
   "jsonpickle>=4.1.1",
   "send2trash>=1.8.3",
-  "comtypes>=1.4.0; sys_platform == \"win32\"",
-  "PyYAML>=6.0",
+  #    "pykotor>=1.7",
+  #    "pykotor[gl]>=1.7"
 ]
 authors = [{ name = "NickHugi" }]
 maintainers = [{ name = "th3w1zard1", email = "halomastar@gmail.com" }]
 readme = { file = "README.md", content-type = "text/markdown" }
-license = { text = "LGPL-3.0-or-later" }
+license = { text = "LGPL-3.0-or-later License" }
 keywords = [
-  "kotor", "kotor1", "kotor2", "tsl",
-  "star-wars", "knights-of-the-old-republic",
-  "modding", "toolset", "editor",
-  "gff", "dlg", "module-designer",
-  "pyqt5", "opengl", "3d",
-  "holocron", "pykotor", "bioware",
-]
-classifiers = [
-  "Development Status :: 5 - Production/Stable",
-  "Intended Audience :: End Users/Desktop",
-  "Intended Audience :: Developers",
-  "License :: OSI Approved :: GNU Lesser General Public License v3 or later (LGPLv3+)",
-  "Operating System :: OS Independent",
-  "Programming Language :: Python :: 3",
-  "Programming Language :: Python :: 3.8",
-  "Programming Language :: Python :: 3.9",
-  "Programming Language :: Python :: 3.10",
-  "Programming Language :: Python :: 3.11",
-  "Programming Language :: Python :: 3.12",
-  "Topic :: Games/Entertainment",
-  "Topic :: Games/Entertainment :: Role-Playing",
-  "Topic :: Multimedia :: Graphics :: 3D Modeling",
-  "Topic :: Text Editors :: Integrated Development Environments (IDE)",
-  "Environment :: X11 Applications :: Qt",
-  "Environment :: Win32 (MS Windows)",
-  "Environment :: MacOS X",
-]
-
-[project.scripts]
-holocrontoolset = "toolset.__main__:main"
-
-[project.gui-scripts]
-holocrontoolset-gui = "toolset.__main__:main"
-
-[project.optional-dependencies]
-updater = ["requests>=2.27,<2.32", "certifi==2021.10.8", "pycryptodome>=3.19.0"]
-qt6 = ["PyQt6>=6.6.1"]
-pyside6 = ["PySide6>=6.6.3.1"]
-dev = [
-  "pytest-qt>=4.2.0",
-  "pytest-xvfb>=3.0.0",
-  "types-Pillow",
-  "types-Send2Trash",
+  "kotor",
+  "pyqt5",
+  "holocron",
+  "toolset",
+  "pykotor",
+  "star",
+  "wars",
+  "starwars",
+  "toolkit",
+  "opengl",
+  "designer",
+  "module",
+  "modding",
+  "dlgeditor",
+  "AIO",
+  "editor",
+  "GFF",
 ]
 
 [project.urls]
-Homepage = "https://github.com/th3w1zard1/PyKotor"
-Documentation = "https://github.com/th3w1zard1/PyKotor/wiki"
-Repository = "https://github.com/th3w1zard1/PyKotor.git"
-Issues = "https://github.com/th3w1zard1/PyKotor/issues"
-Changelog = "https://github.com/th3w1zard1/PyKotor/releases"
-
-# Optional Poetry configuration for those who prefer it
-[tool.poetry]
-name = "holocrontoolset"
-version = "4.0.0a7"
-description = "A PyQt5-backed program with a collection of tools and editors that make it easy to work with kotor files"
-authors = ["NickHugi", "Benjamin Auquite <halomastar@gmail.com>"]
-readme = "README.md"
-packages = [{ include = "toolset", from = "src" }]
-
-[tool.poetry.dependencies]
-python = "^3.8"
-pykotor = "^2.0.0"
-pykotorgl = { version = "^2.0.2", extras = ["moderngl"] }
-idna = "*"
-urllib3 = "~1.26"
-Markdown = ">=3.3,<3.6"
-jsmin = "~3.0"
-qtpy = "*"
-send2trash = "*"
-
-# Optional dependencies
-pycryptodome = { version = "^3.19.0", optional = true }
-requests = { version = "^2.31.0", optional = true }
-PyQt5 = { version = "~5.15", optional = true }
-PyQt6 = { version = "^6.6.1", optional = true }
-PySide2 = { version = "^5.15.2", python = ">=3.8,<3.11", optional = true }
-PySide6 = { version = "^6.6.3.1", python = ">=3.8,<3.13", optional = true }
-
-[tool.poetry.group.dev.dependencies]
-pytest-qt = "^4.2.0"
-pytest-xvfb = "^3.0.0"
-types-Pillow = "*"
-types-Send2Trash = "*"
-
-[tool.poetry.extras]
-qt = ["pyqt5 | pyqt6 | pyside2 | pyside6"]
-updater = ["pycryptodome", "requests"]
-qt5 = ["PyQt5"]
-qt6 = ["PyQt6"]
-pyside2 = ["PySide2"]
-pyside6 = ["PySide6"]
-
+Homepage = "https://github.com/NickHugi/PyKotor"
+Documentation = "https://github.com/NickHugi/PyKotor/blob/master/README.md"
+Repository = "https://github.com/NickHugi/PyKotor.git"
+Issues = "https://github.com/NickHugi/PyKotor/issues"
+#Changelog = "https://github.com/NickHugi/PyKotor/blob/master/CHANGELOG.md"
 
 ########################################################
 ## define only linter configurations below this point ##
@@ -147,30 +69,22 @@
 [tool.pyright]
 reportIncompatibleMethodOverride = false
 reportOptionalMemberAccess = false
-[tool.basedpyright]
-reportIncompatibleMethodOverride = false
-reportOptionalMemberAccess = false
 
 [tool.pyright.defineConstant]
 PYQT5 = false
 PYSIDE2 = false
 PYQT6 = false
-<<<<<<< HEAD
-PYSIDE6 = false
-=======
 PYSIDE6 = true
 
 [tool.basedpyright]
 reportIncompatibleMethodOverride = false
 reportOptionalMemberAccess = false
 
->>>>>>> 92f5fb81
 [tool.basedpyright.defineConstant]
 PYQT5 = true
 PYSIDE2 = false
 PYQT6 = false
 PYSIDE6 = false
-
 
 [tool.ruff]
 extend = "../../pyproject.toml"

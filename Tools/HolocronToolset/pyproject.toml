--- conflicted
+++ resolved
@@ -4,28 +4,6 @@
 
 [project]
 name = "HolocronToolset"
-<<<<<<< HEAD
-version = "3.1.1"
-description = "A PyQt5-backed program with a collection of tools and editors that make it easy to work with kotor files"
-requires-python = ">= 3.8"
-dependencies = [
-    "idna",  # Tested with 3.3
-    "urllib3~=1.26",
-    "watchdog>=2.1,<3.1",
-    "Markdown>=3.3,<3.6",
-    "jsmin~=3.0",
-    "qtpy",
-    "send2trash",
-    "pykotor>=1.7",
-    "pykotorgl>=1.0",
-]
-authors = [
-    {name = "NickHugi"},
-    {name = "Benjamin Auquite", email = "halomastar@gmail.com"}
-]
-maintainers = [
-    {name = "Benjamin Auquite", email = "halomastar@gmail.com"},
-=======
 description = "A PyQt5-backed program with a collection of tools and editors that make it easy to work with kotor files"
 version = "3.1.1"
 requires-python = ">= 3.8"
@@ -75,7 +53,6 @@
   "AIO",
   "editor",
   "GFF",
->>>>>>> a334711b
 ]
 
 [project.optional-dependencies]
@@ -148,8 +125,6 @@
 ## define only linter configurations below this point ##
 ########################################################
 
-<<<<<<< HEAD
-=======
 [tool.pyright]
 reportIncompatibleMethodOverride = false
 reportOptionalMemberAccess = false
@@ -170,7 +145,6 @@
 PYQT6 = false
 PYSIDE6 = false
 
->>>>>>> a334711b
 [tool.ruff]
 extend = "../../pyproject.toml"
 

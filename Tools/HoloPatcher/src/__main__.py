from __future__ import annotations

import base64
import contextlib
import ctypes
import json
import os
import pathlib
import sys
import tkinter as tk
import traceback
from types import TracebackType
import webbrowser
from argparse import ArgumentParser, Namespace
from datetime import datetime, timedelta, timezone
from enum import IntEnum
from threading import Thread
from tkinter import filedialog, messagebox, ttk
from tkinter import font as tkfont
from typing import TYPE_CHECKING, NoReturn

if getattr(sys, "frozen", False) is False:
    def update_sys_path(path):
        working_dir = str(path)
        if working_dir in sys.path:
            sys.path.remove(working_dir)
        sys.path.append(working_dir)

    pykotor_path = pathlib.Path(__file__).parents[3] / "Libraries" / "PyKotor" / "src" / "pykotor"
    if pykotor_path.exists():
        update_sys_path(pykotor_path.parent)
    utility_path = pathlib.Path(__file__).parents[3] / "Libraries" / "Utility" / "src" / "utility"
    if utility_path.exists():
        update_sys_path(utility_path.parent)

from pykotor.common.misc import Game
from pykotor.tools.path import CaseAwarePath, find_kotor_paths_from_default
from pykotor.tslpatcher.logger import PatchLog, PatchLogger
from pykotor.tslpatcher.patcher import ModInstaller
from pykotor.tslpatcher.reader import ConfigReader, NamespaceReader
from tooltip import ToolTip
from uninstall_mod import ModUninstaller
from utility.error_handling import universal_simplify_exception
from utility.path import Path
from utility.string import striprtf

if TYPE_CHECKING:
    from io import TextIOWrapper

    from pykotor.tslpatcher.namespaces import PatcherNamespace

CURRENT_VERSION: tuple[int, ...] = (1, 4, 3)


class ExitCode(IntEnum):
    SUCCESS = 0
    UNKNOWN_STARTUP_ERROR = 1  # happens outside of our code
    NUMBER_OF_ARGS = 2
    NAMESPACES_INI_NOT_FOUND = 3
    NAMESPACE_INDEX_OUT_OF_RANGE = 4
    CHANGES_INI_NOT_FOUND = 5
    ABORT_INSTALL_UNSAFE = 6
    EXCEPTION_DURING_INSTALL = 7
    INSTALL_COMPLETED_WITH_ERRORS = 8


# Please be careful modifying this functionality as 3rd parties depend on this syntax.
def parse_args() -> Namespace:
    """Parses command line arguments.

    Args:
    ----
        parser: ArgumentParser - Argument parser object from the argparse library.
        kwargs: dict - Keyword arguments dictionary
        positional: list - Positional arguments list

    Returns:
    -------
        Namespace - Namespace containing parsed arguments

    Parses command line arguments and returns Namespace:
        - Creates ArgumentParser object to parse arguments
        - Adds supported arguments to parser
        - Parses arguments into kwargs and positional lists
        - Unifies positional and keyword args into kwargs Namespace.
    """
    parser = ArgumentParser(description="HoloPatcher CLI")

    # Positional arguments for the old syntax
    parser.add_argument("--game-dir", type=str, help="Path to game directory")
    parser.add_argument("--tslpatchdata", type=str, help="Path to tslpatchdata")
    parser.add_argument(
        "--namespace-option-index",
        type=int,
        help="Namespace option index",
    )
    parser.add_argument(
        "--console",
        action="store_true",
        help="Show the console when launching HoloPatcher.",
    )
    parser.add_argument("--uninstall", action="store_true", help="Uninstalls the selected mod.")
    parser.add_argument("--install", action="store_true", help="Starts an install immediately on launch.")
    parser.add_argument("--validate", action="store_true", help="Starts validation of the selected mod.")

    kwargs, positional = parser.parse_known_args()

    required_number_of_positional_args = 2
    max_positional_args = 3  # sourcery skip: move-assign

    # Unify positional args with the keyword args.
    number_of_positional_args = len(positional)
    if number_of_positional_args == required_number_of_positional_args:
        kwargs.game_dir = positional[0]
        kwargs.tslpatchdata = positional[1]
    if number_of_positional_args == max_positional_args:
        kwargs.namespace_option_index = positional[2]
    if kwargs.namespace_option_index:
        try:
            kwargs.namespace_option_index = int(kwargs.namespace_option_index)
        except ValueError as e:
            print(universal_simplify_exception(e))
            print("Invalid namespace_option_index. It should be an integer.")
            sys.exit(ExitCode.NAMESPACE_INDEX_OUT_OF_RANGE)

    return kwargs

class App(tk.Tk):
    def __init__(self):
        super().__init__()
        self.title("HoloPatcher")
        self.set_window(width=400, height=500)

        self.install_running: bool = False
        self.mod_path: str = ""
        self.namespaces: list[PatcherNamespace] = []

        self.initialize_logger()
        self.initialize_ui_menu()
        self.initialize_ui_controls()

        self.protocol("WM_DELETE_WINDOW", self.handle_exit_button)

        cmdline_args: Namespace = parse_args()
        self.open_mod(cmdline_args.tslpatchdata or Path.cwd())
        self.handle_commandline(cmdline_args)

    def set_window(self, width: int, height: int):
        # Get screen dimensions
        screen_width: int = self.winfo_screenwidth()
        screen_height: int = self.winfo_screenheight()

        # Calculate position to center the window
        x_position = int((screen_width / 2) - (width / 2))
        y_position = int((screen_height / 2) - (height / 2))

        # Set the dimensions and position
        self.geometry(f"{width}x{height}+{x_position}+{y_position}")
        self.resizable(width=False, height=False)

    def initialize_logger(self):
        self.logger = PatchLogger()
        self.logger.verbose_observable.subscribe(self.write_log)
        self.logger.note_observable.subscribe(self.write_log)
        self.logger.warning_observable.subscribe(self.write_log)
        self.logger.error_observable.subscribe(self.write_log)

    def initialize_ui_menu(self):
        # Initialize top menu bar
        self.menu_bar = tk.Menu(self)
        self.config(menu=self.menu_bar)

        # Version display - non-clickable
        version_label: str = f"v{'.'.join(map(str, CURRENT_VERSION))}"
        self.menu_bar.add_command(label=version_label)
        self.menu_bar.entryconfig(version_label, state="disabled")

        # About menu
        about_menu = tk.Menu(self.menu_bar, tearoff=0)
        self.menu_bar.add_cascade(label="About", menu=about_menu)

        # Adding items to About menu
        about_menu.add_command(label="Check for Updates", command=self.check_for_updates)
        about_menu.add_command(label="Homepage", command=self.open_homepage)
        about_menu.add_command(label="GitHub Source", command=self.open_github)

        # Discord submenu
        discord_menu = tk.Menu(about_menu, tearoff=0)
        about_menu.add_cascade(label="Discord", menu=discord_menu)
        discord_menu.add_command(label="DeadlyStream", command=self.open_deadlystream_discord)
        discord_menu.add_command(label="r/kotor", command=self.open_kotor_discord)

    def initialize_ui_controls(self):
        # Use grid layout for main window
        self.grid_rowconfigure(1, weight=1)
        self.grid_columnconfigure(0, weight=1)

        # Configure style for Combobox
        style = ttk.Style(self)
        style.configure("TCombobox", font=("Helvetica", 10), padding=4)

        # Top area for comboboxes and buttons
        top_frame = tk.Frame(self)
        top_frame.grid(row=0, column=0, sticky="ew")
        top_frame.grid_columnconfigure(0, weight=1)  # Make comboboxes expand
        top_frame.grid_columnconfigure(1, weight=0)  # Keep buttons fixed size

        self.namespaces_combobox = ttk.Combobox(top_frame, state="readonly", style="TCombobox")
        self.namespaces_combobox.set("Select the mod to install")
        self.namespaces_combobox.grid(row=0, column=0, padx=5, pady=2, sticky="ew")
        self.namespaces_combobox.bind("<<ComboboxSelected>>", self.on_namespace_option_chosen)

        # used for handling focus events
        self.namespaces_combobox.bind("<FocusIn>", self.on_combobox_focus_in)
        self.namespaces_combobox.bind("<FocusOut>", self.on_combobox_focus_out)
        self.namespaces_combobox_state = 0

        ToolTip(self.namespaces_combobox, lambda: self.on_namespace_option_hover())

        self.browse_button = ttk.Button(top_frame, text="Browse", command=self.open_mod)
        self.browse_button.grid(row=0, column=1, padx=5, pady=2, sticky="e")

        self.gamepaths = ttk.Combobox(top_frame, style="TCombobox")
        self.gamepaths.set("Select your KOTOR directory path")
        self.gamepaths.grid(row=1, column=0, padx=5, pady=2, sticky="ew")
        self.gamepaths["values"] = [str(path) for game in find_kotor_paths_from_default().values() for path in game]
        self.gamepaths.bind("<<ComboboxSelected>>", self.on_gamepaths_chosen)

        self.gamepaths_browse_button = ttk.Button(top_frame, text="Browse", command=self.open_kotor)
        self.gamepaths_browse_button.grid(row=1, column=1, padx=5, pady=2, sticky="e")

        # Middle area for text and scrollbar
        text_frame = tk.Frame(self)
        text_frame.grid(row=1, column=0, sticky="nsew")
        text_frame.grid_rowconfigure(0, weight=1)
        text_frame.grid_columnconfigure(0, weight=1)

        self.main_text = tk.Text(text_frame, wrap=tk.WORD)
        font_obj = tkfont.Font(font=self.main_text.cget("font"))
        font_obj.configure(size=9)
        self.main_text.configure(font=font_obj)
        self.main_text.grid(row=0, column=0, sticky="nsew")

        scrollbar = tk.Scrollbar(text_frame, command=self.main_text.yview)
        scrollbar.grid(row=0, column=1, sticky="ns")

        self.main_text.config(yscrollcommand=scrollbar.set)

        # Bottom area for buttons
        bottom_frame = tk.Frame(self)
        bottom_frame.grid(row=2, column=0, sticky="ew")

        self.exit_button = ttk.Button(bottom_frame, text="Exit", command=self.handle_exit_button)
        self.exit_button.pack(side="left", padx=5, pady=5)

        self.uninstall_button = ttk.Button(bottom_frame, text="Uninstall", command=self.uninstall_selected_mod)
        #self.uninstall_button.pack(side="right", padx=5, pady=5)

        self.install_button = ttk.Button(bottom_frame, text="Install", command=self.begin_install)
        self.install_button.pack(side="right", padx=5, pady=5)

        self.testreader_button = ttk.Button(bottom_frame, text="Validate INI", command=self.test_reader)
        self.testreader_button.pack(side="right", padx=5, pady=5)

    def on_combobox_focus_in(self, event):
        if self.namespaces_combobox_state == 2: # no selection, fix the focus
            self.focus_set()
            self.namespaces_combobox_state = 0  # base status
        else:
            self.namespaces_combobox_state = 1  # combobox clicked

    def on_combobox_focus_out(self, event):
        if self.namespaces_combobox_state == 1:
            self.namespaces_combobox_state = 2  # no selection

    def check_for_updates(self):
        try:
            import requests
            req = requests.get("https://api.github.com/repos/NickHugi/PyKotor/contents/update_info.json", timeout=15)
            req.raise_for_status()
            file_data = req.json()
            base64_content = file_data["content"]
            decoded_content = base64.b64decode(base64_content)  # Correctly decoding the base64 content
            updateInfoData = json.loads(decoded_content.decode("utf-8"))

            new_version = tuple(map(int, str(updateInfoData["holopatcherLatestVersion"]).split(".")))
            if new_version > CURRENT_VERSION:
                if messagebox.askyesno(
                    "Update available",
                    "A newer version of HoloPatcher is available, would you like to download it now?",
                ):
                    webbrowser.open_new(updateInfoData["holopatcherDownloadLink"])
            else:
                messagebox.showinfo(
                    "No updates available.",
                    f"You are already running the latest version of HoloPatcher ({updateInfoData['holopatcherLatestVersion']})",
                )
        except Exception as e:
            messagebox.showerror(
                "Unable to fetch latest version.",
                (
                    f"{universal_simplify_exception(e)}\n"
                    "Check if you are connected to the internet."
                ),
            )

    def open_homepage(self):
        webbrowser.open_new("https://deadlystream.com/files/file/2243-holopatcher")
    def open_github(self):
        webbrowser.open_new("https://github.com/NickHugi/PyKotor")
    def open_deadlystream_discord(self):
        webbrowser.open_new("https://discord.gg/HBwVCpAA")
    def open_kotor_discord(self):
        webbrowser.open_new("https://discord.com/invite/kotor")

    def handle_commandline(self, cmdline_args: Namespace):
        """Handle command line arguments passed to the application.

        Args:
        ----
            cmdline_args: Namespace of command line arguments passed to the application.

        Processing Logic:
        ----------------
            - Open the specified game directory if provided
            - Set the selected namespace if namespace index is provided
            - Hide the console if not explicitly shown
            - Handle install/uninstall in console mode and exit
            - Set one_shot flag for install/uninstall operations
            - Begin install thread or call uninstall method and exit
        """
        if cmdline_args.game_dir:
            self.open_kotor(cmdline_args.game_dir)
        if cmdline_args.namespace_option_index:
            self.namespaces_combobox.set(self.namespaces_combobox["values"][cmdline_args.namespace_option_index])
        if not cmdline_args.console:
            self.hide_console()

        self.one_shot: bool = False
        if sum([cmdline_args.install, cmdline_args.uninstall, cmdline_args.validate]) == 1:
            self.one_shot = True
            self.withdraw()
            self.handle_console_mode()
            if cmdline_args.install:
                self.begin_install_thread()
            if cmdline_args.uninstall:
                self.uninstall_selected_mod()
            if cmdline_args.validate:
                self.test_reader()
            sys.exit()
        else:
            messagebox.showerror("Cannot run more than one of [--install, --uninstall, --validate]")
            sys.exit(ExitCode.NUMBER_OF_ARGS)

    def handle_console_mode(self):
        """Overrides message box functions for console mode. This is done for true CLI support.

        Args:
        ----
            self: The class instance.

        Processing Logic:
        ----------------
            - Replaces message box functions with print statements to display messages in the console.
            - Prompts the user for input and returns True/False for yes/no questions instead of opening a message box.
            - Allows message boxes to work as expected in console mode without GUI dependencies.
        """

        class MessageboxOverride:
            @staticmethod
            def showinfo(title, message):
                print(f"[Note] - {title}: {message}")

            @staticmethod
            def showwarning(title, message):
                print(f"[Warning] - {title}: {message}")

            @staticmethod
            def showerror(title, message):
                print(f"[Error] - {title}: {message}")

            @staticmethod
            def askyesno(title, message):
                """Console-based replacement for messagebox.askyesno and similar."""
                print(f"{title}\n{message}")
                while True:
                    response = input("(y/N)").lower().strip()
                    if response in ["yes", "y"]:
                        return True
                    if response in ["no", "n"]:
                        return False
                    print("Invalid input. Please enter 'yes' or 'no'")

        messagebox.showinfo = MessageboxOverride.showinfo  # type: ignore[assignment]
        messagebox.showwarning = MessageboxOverride.showwarning  # type: ignore[assignment]
        messagebox.showerror = MessageboxOverride.showerror  # type: ignore[assignment]
        # messagebox.askyesno = MessageboxOverride.askyesno
        # messagebox.askyesnocancel = MessageboxOverride.askyesno
        # messagebox.askretrycancel = MessageboxOverride.askyesno

    def hide_console(self):
        """Hide the console window in GUI mode."""
        # Windows
        if os.name == "nt":
            import ctypes

            ctypes.windll.user32.ShowWindow(ctypes.windll.kernel32.GetConsoleWindow(), 0)

    def uninstall_selected_mod(self):
        """Uninstalls the selected mod using the most recent backup folder created during the last install.

        Processing Logic:
        ----------------
            - Check if an install is already running
            - Get the selected namespace option
            - Check for valid namespace and game path
            - Get the backup folder path
            - Sort backup folders by date
            - Get the most recent backup folder
            - Check for required files in backup
            - Confirm uninstall with user
            - Delete existing files
            - Restore files from backup
            - Offer to delete restored backup.
        """
        if not self.preinstall_validate_chosen():
            return
        backup_parent_folder = Path(self.mod_path, "backup")
        if not backup_parent_folder.exists():
            messagebox.showerror(
                "Backup folder empty/missing.",
                f"Could not find backup folder '{backup_parent_folder}'{os.linesep*2}Are you sure the mod is installed?",
            )
            return
        self.clear_main_text()
        ModUninstaller(backup_parent_folder, Path(self.gamepaths.get()), self.logger).uninstall_selected_mod()

    def handle_exit_button(self):
        """Handle exit button click during installation.

        Processing Logic:
        ----------------
            - Check if installation is running
            - Display confirmation dialog and check response
            - Try stopping install thread gracefully
            - If stopping fails, force terminate install thread
            - Destroy window and exit with abort code.
        """
        if not self.install_running:
            sys.exit(ExitCode.SUCCESS)
        if not messagebox.askyesno(
            "Really cancel the current installation? ",
            "CONTINUING WILL BREAK YOUR GAME AND REQUIRE A FULL KOTOR REINSTALL!",
        ):
            return
        with contextlib.suppress(Exception):
            self.install_thread._stop()  # type: ignore[attr-defined]
            print("force terminate of install thread succeeded")
        with contextlib.suppress(Exception):
            ctypes.pythonapi.PyThreadState_SetAsyncExc(ctypes.c_long(self.install_thread.ident), ctypes.py_object(SystemExit))  # type: ignore[arg-type]
        self.destroy()
        sys.exit(ExitCode.ABORT_INSTALL_UNSAFE)

    def on_gamepaths_chosen(self, event: tk.Event):
        """Adjust the combobox after a short delay."""
        self.after(10, lambda: self.move_cursor_to_end(event.widget))

    def move_cursor_to_end(self, combobox: ttk.Combobox):
        """Shows the rightmost portion of the specified combobox as that's the most relevant."""
        combobox.focus_set()
        position: int = len(combobox.get())
        combobox.icursor(position)
        combobox.xview(position)
        self.focus_set()

    def on_namespace_option_hover(self) -> str:
        namespace_option: PatcherNamespace | None = next(
            (x for x in self.namespaces if x.name == self.namespaces_combobox.get()),
            None,
        )
        return namespace_option.description if namespace_option else ""

    def on_namespace_option_chosen(self, event: tk.Event, config_reader: ConfigReader | None = None):
        """Handles the namespace option being chosen from the combobox.

        Args:
        ----
            self: The PatcherWindow instance
            event: The event object from the combobox

        Processes the chosen namespace option by:
            1. Finding the matching PatcherNamespace object
            2. Loading the changes.ini file path
            3. Extracting the game number if present
            4. Handling game paths if a game number is found
            5. Loading the info.rtf file as defined.
        """
        try:
            namespace_option: PatcherNamespace = next(x for x in self.namespaces if x.name == self.namespaces_combobox.get())
            changes_ini_path = CaseAwarePath(self.mod_path, "tslpatchdata", namespace_option.changes_filepath())
            reader: ConfigReader = config_reader or ConfigReader.from_filepath(changes_ini_path)
            reader.load_settings()
            game_number: int | None = reader.config.game_number
            if game_number:
                game = Game(game_number)
                self.gamepaths["values"] = [
                    str(path)
                    for game_key in ([game] + ([Game.K1] if game == Game.K2 else []))
                    for path in find_kotor_paths_from_default()[game_key]
                ]
            info_rtf = CaseAwarePath(self.mod_path, "tslpatchdata", namespace_option.rtf_filepath())
            if not info_rtf.exists():
                messagebox.showwarning("No info.rtf", "Could not load the rtf for this mod, file not found on disk.")
                return
            with info_rtf.open("r") as rtf:
                self.set_stripped_rtf_text(rtf)
        except Exception as e:  # noqa: BLE001
            error_name, msg = universal_simplify_exception(e)
            messagebox.showerror(
                error_name,
                f"An unexpected error occurred while loading the patcher namespace.{os.linesep*2}{msg}",
            )
        else:
            self.after(10, lambda: self.move_cursor_to_end(self.namespaces_combobox))

    def load_namespace(self, namespaces: list[PatcherNamespace], config_reader: ConfigReader | None = None):
        """Loads namespaces into the UI.

        Args:
        ----
            namespaces: List of PatcherNamespace objects
            config_reader: ConfigReader object or None

        Processing Logic:
        ----------------
            - Populates the namespaces combobox with the provided namespaces
            - Sets the first namespace as the selected option
            - Stores the namespaces for later use
            - Calls on_namespace_option_chosen to load initial config.
        """
        self.namespaces_combobox["values"] = namespaces
        self.namespaces_combobox.set(self.namespaces_combobox["values"][0])
        self.namespaces = namespaces
        self.on_namespace_option_chosen(tk.Event(), config_reader)

    def open_mod(self, default_directory_path_str: os.PathLike | str | None = None):
        """Opens a mod directory.

        Args:
        ----
            default_directory_path_str: The default directory path to open as a string or None. This is
                relevant when HoloPatcher is placed next to a 'tslpatchdata' folder containing the patcher files.
                This is also relevant when using the CLI.

        Processing Logic:
        ----------------
            - Gets the directory path from the argument or opens a file dialog
            - Loads namespaces from namespaces.ini or changes from changes.ini
                - If a changes.ini was loaded, build it as a single entry in a namespace.
            - Checks permissions of the mod folder
            - Handles errors opening the mod.
        """
        try:
            directory_path_str: os.PathLike | str = default_directory_path_str or filedialog.askdirectory()
            if not directory_path_str:
                return

            tslpatchdata_path = CaseAwarePath(directory_path_str, "tslpatchdata")
            # handle when a user selects 'tslpatchdata' instead of mod root
            if not tslpatchdata_path.exists() and tslpatchdata_path.parent.name.lower() == "tslpatchdata":
                tslpatchdata_path = tslpatchdata_path.parent

            self.mod_path = str(tslpatchdata_path.parent)
            namespace_path: CaseAwarePath = tslpatchdata_path / "namespaces.ini"
            changes_path: CaseAwarePath = tslpatchdata_path / "changes.ini"

            if namespace_path.exists():
                self.load_namespace(NamespaceReader.from_filepath(namespace_path))
            elif changes_path.exists():
                config_reader: ConfigReader = ConfigReader.from_filepath(changes_path)
                namespaces: list[PatcherNamespace] = [config_reader.config.as_namespace(changes_path)]
                self.load_namespace(namespaces, config_reader)
            else:
                self.mod_path = ""
                if not default_directory_path_str:  # don't show the error if the cwd was attempted
                    messagebox.showerror("Error", "Could not find a mod located at the given folder.")
                return

            if default_directory_path_str:
                self.browse_button.place_forget()

            self.check_access(tslpatchdata_path, recurse=True)
        except Exception as e:  # noqa: BLE001
            error_name, msg = universal_simplify_exception(e)
            messagebox.showerror(
                error_name,
                f"An unexpected error occurred while loading the mod info.{os.linesep*2}{msg}",
            )

<<<<<<< HEAD
    def open_kotor(self, default_kotor_dir_str=None):
=======
    def open_kotor(self, default_kotor_dir_str: os.PathLike | str | None = None) -> None:
>>>>>>> 2752b554
        """Opens the KOTOR directory.

        Args:
        ----
            default_kotor_dir_str: The default KOTOR directory path as a string. This is only relevant when using the CLI.

        Processing Logic:
        ----------------
            - Try to get the directory path from the default or by opening a file dialog
            - Check access permissions for the directory
            - Set the gamepaths config value and add path to list if not already present
            - Move cursor after a delay to end of dropdown
        """
        try:
            directory_path_str: os.PathLike | str = default_kotor_dir_str or filedialog.askdirectory()
            if not directory_path_str:
                return
            directory = CaseAwarePath(directory_path_str)
            self.check_access(directory)
            directory_str = str(directory)
            self.gamepaths.set(str(directory))
            if directory_str not in self.gamepaths["values"]:
                self.gamepaths["values"] = (*self.gamepaths["values"], directory_str)
            self.after(10, self.move_cursor_to_end)
        except Exception as e:  # noqa: BLE001
            error_name, msg = universal_simplify_exception(e)
            messagebox.showerror(
                error_name,
                f"An unexpected error occurred while loading the game directory.{os.linesep*2}{msg}",
            )

    def check_access(
        self,
        directory: Path,
        *,
        recurse=False,
    ) -> bool:
        """Check access to a directory.

        Args:
        ----
            directory (Path): Directory path to check access
            recurse (bool): Check access recursively if True

        Returns:
        -------
            bool: True if access is granted, False otherwise

        Processing Logic:
        ----------------
            - Check if directory has access
            - If no access, prompt user to automatically gain access
            - If access cannot be gained, show error
            - If no access after trying, prompt user to continue with an install anyway.
        """
        if directory.has_access(recurse):
            return True
        if (
            messagebox.askyesno(
                "Permission error",
                f"HoloPatcher does not have permissions to the path '{directory}', would you like to attempt to gain permission automatically?",
            )
            and not directory.gain_access()
        ):
            messagebox.showerror(
                "Could not gain permission!",
                "Please run HoloPatcher with elevated permissions, and ensure the selected folder exists and is writeable.",
            )
            return False
        if not directory.has_access(recurse):
            return messagebox.askyesno(
                "Unauthorized",
                (
                    f"HoloPatcher needs permissions to access this folder '{directory}'. {os.linesep}"
                    f"{os.linesep}"
                    f"Please ensure the necessary folders are writeable or rerun holopatcher with elevated privileges.{os.linesep}"
                    "Continue with an install anyway?"
                ),
            )
        return True

    def preinstall_validate_chosen(self) -> bool:
        """Validates prerequisites for starting an install.

        Args:
        ----
            self: The Installer object.

        Returns:
        -------
            bool: True if validation passed, False otherwise

        Processing Logic:
        ----------------
            - Check if a previous install is still running
            - Check if a mod path is selected
            - Check if a KOTOR install path is selected
            - Check write access to the KOTOR install directory.
        """

        def _if_missing(title, message):
            messagebox.showinfo(title, message)
            if self.one_shot:
                sys.exit(ExitCode.NUMBER_OF_ARGS)
            return False

        if self.install_running:
            messagebox.showinfo(
                "Install already running",
                "Wait for the previous task to finish.",
            )
            return False
        if not self.mod_path or not CaseAwarePath(self.mod_path).exists():
            return _if_missing(
                "No mod chosen",
                "Select your mod directory first.",
            )
        game_path = self.gamepaths.get()
        if not game_path or not CaseAwarePath(game_path).exists():
            return _if_missing(
                "No KOTOR directory chosen",
                "Select your KOTOR directory first.",
            )
        return self.check_access(Path(self.gamepaths.get()))

    def begin_install(self):
        """Starts the installation process in a background thread.

        Note: This function is not called when utilizing the CLI due to the thread creation - for passthrough purposes.

        Processing Logic:
        ----------------
            - Starts a new Thread to run the installation in the background
            - Catches any exceptions during thread start and displays error message
            - Exits program if exception occurs during installation thread start.

        """
        try:
            self.install_thread = Thread(target=self.begin_install_thread)
            self.install_thread.start()
        except Exception as e:  # noqa: BLE001
            error_name, msg = universal_simplify_exception(e)
            messagebox.showerror(
                error_name,
                f"An unexpected error occurred during the installation and the program was forced to exit.{os.linesep*2}{msg}",
            )
            sys.exit(ExitCode.EXCEPTION_DURING_INSTALL)

    def begin_install_thread(self):
        """Starts the mod installation thread. This function is called directly when utilizing the CLI.

        Args:
        ----
            self: The PatcherWindow instance

        Processing Logic:
        ----------------
            - Validate pre-install checks have passed
            - Get the selected namespace option
            - Get the path to the ini file
            - Create a ModInstaller instance
            - Try to execute the installation
            - Handle any exceptions during installation
            - Set the install status to not running.
        """
        if not self.preinstall_validate_chosen():
            return
        namespace_option: PatcherNamespace = next(x for x in self.namespaces if x.name == self.namespaces_combobox.get())
        ini_file_path = CaseAwarePath(self.mod_path, "tslpatchdata", namespace_option.changes_filepath())
        namespace_mod_path: CaseAwarePath = ini_file_path.parent

        self.clear_main_text()
        installer = ModInstaller(namespace_mod_path, self.gamepaths.get(), ini_file_path, self.logger)
        try:
            self._execute_mod_install(installer)
        except Exception as e:  # noqa: BLE001
            self._handle_exception_during_install(e)
        self.set_active_install(install_running=False)

    def test_reader(self):
        if not self.preinstall_validate_chosen():
            return
        namespace_option: PatcherNamespace = next(x for x in self.namespaces if x.name == self.namespaces_combobox.get())
        ini_file_path = CaseAwarePath(self.mod_path, "tslpatchdata", namespace_option.changes_filepath())

        self.set_active_install(install_running=True)
        self.clear_main_text()
        try:
            reader = ConfigReader.from_filepath(ini_file_path, self.logger)
            reader.load(reader.config)
        except Exception as e:  # noqa: BLE001
            messagebox.showerror(*universal_simplify_exception(e))
        self.set_active_install(install_running=False)

    def set_active_install(self, install_running: bool):
        """Sets the active install state.

        Args:
        ----
            install_running: Whether the install is running or not

        Processing Logic:
        ----------------
            - Sets the install_running attribute based on the install_running argument
            - Configures the state of relevant buttons to disabled if install is running, normal otherwise
            - Handles enabling/disabling buttons during install process.
        """
        if install_running:
            self.install_running = True
            self.install_button.config(state=tk.DISABLED)
            self.uninstall_button.config(state=tk.DISABLED)
            self.gamepaths_browse_button.config(state=tk.DISABLED)
            self.browse_button.config(state=tk.DISABLED)
        else:
            self.install_running = False
            self.initialize_logger()  # reset the errors/warnings etc
            self.install_button.config(state=tk.NORMAL)
            self.uninstall_button.config(state=tk.NORMAL)
            self.gamepaths_browse_button.config(state=tk.NORMAL)
            self.browse_button.config(state=tk.NORMAL)

    def clear_main_text(self):
        self.main_text.config(state=tk.NORMAL)
        self.main_text.delete(1.0, tk.END)
        self.main_text.config(state=tk.DISABLED)

    def _execute_mod_install(self, installer: ModInstaller):
        """Executes the mod installation.

        Args:
        ----
            installer: ModInstaller object containing installation logic.

        Processing Logic:
        ----------------
            1. Sets installation status to running
            2. Gets start time of installation
            3. Calls installer install method
            4. Calculates total installation time
            5. Logs installation details including errors, warnings and time
            6. Writes full install log to file
            7. Shows success or error message based on install result
            8. If CLI, exit regardless of success or error.
        """
        self.set_active_install(install_running=True)
        #profiler = cProfile.Profile()
        #profiler.enable()
        install_start_time: datetime = datetime.now(timezone.utc).astimezone()
        installer.install()
        total_install_time: timedelta = datetime.now(timezone.utc).astimezone() - install_start_time
        #profiler.disable()
        #profiler_output_file = Path("profiler_output.pstat").resolve()
        #profiler.dump_stats(str(profiler_output_file))

        days, remainder = divmod(total_install_time.total_seconds(), 24 * 60 * 60)
        hours, remainder = divmod(remainder, 60 * 60)
        minutes, seconds = divmod(remainder, 60)

        time_str = (
            f"{f'{int(days)} days, ' if days else ''}"
            f"{f'{int(hours)} hours, ' if hours else ''}"
            f"{f'{int(minutes)} minutes, ' if minutes or not (days or hours) else ''}"
            f"{int(seconds)} seconds"
        )

        num_errors: int = len(self.logger.errors)
        num_warnings: int = len(self.logger.warnings)
        self.logger.add_note(
            f"The installation is complete with {num_errors} errors and {num_warnings} warnings. "
            f"Total install time: {time_str}",
        )
        if num_errors > 0:
            messagebox.showerror(
                "Install completed with errors!",
                f"The install completed with {num_errors} errors and {num_warnings} warnings! The installation may not have been successful, check the logs for more details.{os.linesep*2}Total install time: {time_str}",
            )
            if self.one_shot:
                sys.exit(ExitCode.INSTALL_COMPLETED_WITH_ERRORS)
        elif num_warnings > 0:
            messagebox.showwarning(
                "Install completed with warnings",
                f"The install completed with {num_warnings} warnings! Review the logs for details. The script in the 'uninstall' folder of the mod directory will revert these changes.{os.linesep*2}Total install time: {time_str}",
            )
        else:
            messagebox.showinfo(
                "Install complete!",
                f"Check the logs for details for what has been done. Utilize the script in the 'uninstall' folder of the mod directory to revert these changes.{os.linesep*2}Total install time: {time_str}",
            )
            if self.one_shot:
                sys.exit(ExitCode.SUCCESS)

    @property
    def log_file_path(self) -> Path:
        return Path.pathify(self.mod_path) / "installlog.txt"

    def _handle_exception_during_install(self, e: Exception) -> NoReturn:
        """Handles exceptions during installation.

        Args:
        ----
            e: Exception - The exception raised

        Processing Logic:
        ----------------
            - Simplifies the exception for error name and message
            - Writes the error message to the log
            - Writes the full installer log to a file
            - Shows an error message box with the error name and message
            - Sets the install flag to False
            - Reraises the exception.
        """
        with self.log_file_path.open("a", encoding="utf-8") as log_file:
            log_file.write(f"{traceback.format_exc()}\n")
        error_name, msg = universal_simplify_exception(e)
        self.logger.add_error(f"{error_name}: {msg}{os.linesep}The installation was aborted with errors")
        messagebox.showerror(
            error_name,
            f"An unexpected error occurred during the installation and the installation was forced to terminate.{os.linesep*2}{msg}",
        )
        self.set_active_install(install_running=False)
        raise

<<<<<<< HEAD
    def filter_kotor_game_paths(self, game_number):
        """Determines what shows up in the gamepaths combobox, based on the LookupGameNumber setting."""
        game = Game(game_number)
        gamepaths_list: list[str] = [
            str(path)
            for game_key in ([game] + ([Game.K1] if game == Game.K2 else []))
            for path in find_kotor_paths_from_default()[game_key]
        ]
        self.gamepaths["values"] = gamepaths_list

    def set_stripped_rtf_text(self, rtf: TextIOWrapper):
=======
    def set_stripped_rtf_text(self, rtf: TextIOWrapper) -> None:
>>>>>>> 2752b554
        """Strips the info.rtf of all RTF related text and displays it in the UI."""
        stripped_content: str = striprtf(rtf.read())
        self.main_text.config(state=tk.NORMAL)
        self.main_text.delete(1.0, tk.END)
        self.main_text.insert(tk.END, stripped_content)
        self.main_text.config(state=tk.DISABLED)

<<<<<<< HEAD
    def write_log(self, message: str):
=======
    def write_log(self, log: PatchLog) -> None:
>>>>>>> 2752b554
        """Writes a message to the log.

        Args:
        ----
            message (str): The message to write to the log.

        Processes the log message by:
            - Setting the description text widget to editable
            - Inserting the message plus a newline at the end of the text
            - Scrolling to the end of the text
            - Making the description text widget not editable again.
        """
        self.main_text.config(state=tk.NORMAL)
        self.main_text.insert(tk.END, log.formatted_message + os.linesep)
        self.main_text.see(tk.END)
        self.main_text.config(state=tk.DISABLED)
        with self.log_file_path.open("a", encoding="utf-8") as log_file:
            log_file.write(f"{log.formatted_message}\n")


def custom_excepthook(etype: type[BaseException], e: BaseException, tback: TracebackType | None):
    """Custom exception hook to display errors in message box.

    When pyinstaller compiled in --console mode, this will match the same error message behavior of --noconsole.

    Args:
    ----
        exc_type: Exception type
        exc_value: Exception value
        exc_traceback: Exception traceback

    Processing Logic:
    ----------------
        - Format the exception using traceback
        - Create a hidden root Tk window
        - Show error message in message box
        - Destroy the root window.
    """
    error_msg = "".join(traceback.format_exception(etype, e, tback))
    root = tk.Tk()
    root.withdraw()  # Hide the main window
    messagebox.showerror("Error", error_msg)
    root.destroy()
    sys.exit()

sys.excepthook = custom_excepthook


def main():
    app = App()
    app.mainloop()


if __name__ == "__main__":
    main()<|MERGE_RESOLUTION|>--- conflicted
+++ resolved
@@ -597,11 +597,7 @@
                 f"An unexpected error occurred while loading the mod info.{os.linesep*2}{msg}",
             )
 
-<<<<<<< HEAD
-    def open_kotor(self, default_kotor_dir_str=None):
-=======
     def open_kotor(self, default_kotor_dir_str: os.PathLike | str | None = None) -> None:
->>>>>>> 2752b554
         """Opens the KOTOR directory.
 
         Args:
@@ -924,7 +920,6 @@
         self.set_active_install(install_running=False)
         raise
 
-<<<<<<< HEAD
     def filter_kotor_game_paths(self, game_number):
         """Determines what shows up in the gamepaths combobox, based on the LookupGameNumber setting."""
         game = Game(game_number)
@@ -936,9 +931,6 @@
         self.gamepaths["values"] = gamepaths_list
 
     def set_stripped_rtf_text(self, rtf: TextIOWrapper):
-=======
-    def set_stripped_rtf_text(self, rtf: TextIOWrapper) -> None:
->>>>>>> 2752b554
         """Strips the info.rtf of all RTF related text and displays it in the UI."""
         stripped_content: str = striprtf(rtf.read())
         self.main_text.config(state=tk.NORMAL)
@@ -946,11 +938,7 @@
         self.main_text.insert(tk.END, stripped_content)
         self.main_text.config(state=tk.DISABLED)
 
-<<<<<<< HEAD
-    def write_log(self, message: str):
-=======
     def write_log(self, log: PatchLog) -> None:
->>>>>>> 2752b554
         """Writes a message to the log.
 
         Args:

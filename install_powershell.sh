#!/bin/bash

# Function to install PowerShell on Linux
fallback_install_pwsh() {
    if ! command -v pwsh > /dev/null; then
        if command -v apt-get > /dev/null; then
            echo "Found 'apt-get' command"
            install_powershell_ubuntu
        fi
    fi
    if ! command -v pwsh > /dev/null; then
        if command -v dnf > /dev/null; then
            source /etc/os-release
            echo "Found 'dnf' command"
            sudo dnf update -y
            echo Updated, installing powershell...
            if [[ $ID == "almalinux" ]]; then
                sudo dnf install -y https://packages.microsoft.com/config/alma/$VERSION_ID/packages-microsoft-prod.rpm
            elif [[ $ID_LIKE == "fedora" ]]; then
                sudo dnf install -y https://packages.microsoft.com/config/fedora/$VERSION_ID/packages-microsoft-prod.rpm
            elif [[ $ID_LIKE == *"fedora"* ]]; then
                sudo dnf install -y https://packages.microsoft.com/config/fedora/$VERSION_ID/packages-microsoft-prod.rpm
            elif [[ $ID_LIKE == *"rhel"* ]]; then
                sudo dnf install -y https://packages.microsoft.com/config/rhel/$VERSION_ID/packages-microsoft-prod.rpm
            elif [[ $ID_LIKE == *"centos"* ]]; then
                sudo dnf install -y https://packages.microsoft.com/config/centos/$VERSION_ID/packages-microsoft-prod.rpm
            fi
            sudo dnf install -y powershell
        fi
    fi
    if ! command -v pwsh > /dev/null; then
        if command -v snap > /dev/null; then
            echo "Installing PowerShell via Snap..."
            sudo snap install powershell --classic
        fi
    fi
    if ! command -v pwsh > /dev/null; then
        if command -v yum > /dev/null; then
            echo "Found 'yum' command"
            sudo yum update
            sudo yum install -y powershell
        fi
    fi
    if ! command -v pwsh > /dev/null; then
        if command -v zypper > /dev/null; then
            echo "Found 'zypper' command"
            sudo zypper install -y https://packages.microsoft.com/config/sles/15/packages-microsoft-prod.rpm
            sudo zypper refresh
            sudo zypper install -y powershell
        fi
    fi
    if ! command -v pwsh > /dev/null; then
        if command -v brew > /dev/null; then
            echo "Found 'brew' command"
            brew update
            brew install powershell/tap/powershell
            brew install --cask powershell
        fi
    fi
    #if ! command -v pwsh > /dev/null; then
        #if command -v pacman > /dev/null; then
            #...
        #fi
    #fi
    if ! command -v pwsh > /dev/null; then
        if command -v flatpak > /dev/null; then
            echo "Installing PowerShell via Flatpak..."
            flatpak install flathub com.microsoft.powershell -y
        fi
    fi

    if command -v pwsh > /dev/null; then
        echo "PowerShell installation was successful."
    else
        echo "PowerShell installation failed."
        exit 1
    fi
}

install_powershell_archlinux() {
    sudo pacman -Syy --noconfirm
    # Find the exact name of the package (if available in official repos)
    # It's more efficient to install from official repos if available
    sudo pacman -S --needed --noconfirm powershell-bin || {

        # If the package isn't found in the official repositories, proceed with AUR
        sudo pacman -S --needed --noconfirm git base-devel

        # Clone the AUR repository for powershell-bin
        git clone https://aur.archlinux.org/powershell-bin.git
        cd powershell-bin

        # Inspect the PKGBUILD - always good practice
        cat PKGBUILD

        if [ "$(id -u)" -eq 0 ]; then
            echo "This script should not be run as root, using a temporary user named 'tempuser'..."
            TEMP_USER="tempuser"  # makepkg cannot be run as root
            TEMP_PASSWORD="temppassword"
            TEMP_ENTRY='tempuser ALL=(ALL:ALL) NOPASSWD:ALL'
            # Check if tempuser exists, create if not
            if ! id "$TEMP_USER" &>/dev/null; then
                if command -v adduser > /dev/null; then
                    sudo adduser --disabled-password --gecos "" $TEMP_USER
                else
                    sudo useradd -M --no-create-home $TEMP_USER
                    #useradd -m -c "" "$new_username"
                    #echo "$TEMP_USER:$TEMP_PASSWORD" | sudo chpasswd
                fi
            fi
            # Check if the entry already exists, and if not, append it to the sudoers file
            if ! grep -P "^${TEMP_ENTRY}" /etc/sudoers; then
                echo "$TEMP_ENTRY" | sudo EDITOR='tee -a' visudo >/dev/null
                echo "Entry added successfully."
            else
                echo "Entry already exists."
            fi
            
            # Change ownership to tempuser for the build directory
            sudo chown -R "$TEMP_USER:$TEMP_USER" "../powershell-bin"
            
            echo If you are prompted to enter a password at this point, enter 'temppassword' without the ''
            # Attempt to build the package as tempuser
            if ! echo "$TEMP_PASSWORD" | sudo -S -u "$TEMP_USER" makepkg -si --noconfirm; then
                # If makepkg fails, reset the ownership to root before exiting
                sudo chown -R root:root "../powershell-bin"
                exit 1
            fi
            # Remove the specific sudoers entry
            sudo sed -i "/^${TEMP_ENTRY}$/d" /etc/sudoers

            # Validate that the sudoers file is still OK (important!)
            sudo visudo -c

            if [ $? -eq 0 ]; then
                echo "Entry removed successfully and sudoers file is valid."
            else
                echo "An error occurred. The sudoers file may be invalid. Restoring from backup."
                sudo cp /etc/sudoers.bak /etc/sudoers
            fi
            
            # Reset ownership after successful build
            sudo chown -R root:root "../powershell-bin"
            
            # Remove the temporary user
            if command -v userdel > /dev/null; then
                sudo userdel -r "$TEMP_USER" 2>/dev/null || true
            elif command -v deluser > /dev/null; then
                sudo deluser --remove-home "$TEMP_USER" 2>/dev/null || true
            else
                echo "User deletion command not found!"
            fi
        else
            # Build and install the package without running as root and without confirmation
            makepkg -si --noconfirm
        fi
    }
}

<<<<<<< HEAD
=======
# Install powershell without Homebrew
install_powershell_mac_fallback() {
    echo "Downloading and installing the powershell direct pkg"
    # Detect architecture
    ARCH=$(uname -m)
    PS_VERSION="7.2.18"  # The latest stable LTS mac version of Powershell
    PS_PKG_PREFIX="https://github.com/PowerShell/PowerShell/releases/download/v$PS_VERSION/"

    # Apple Silicon Mac
    if [ "$ARCH" == "arm64" ]; then
        PKG_FILENAME="powershell-$PS_VERSION-osx-arm64.pkg"
    # Intel Mac
    elif [ "$ARCH" == "x86_64" ]; then
        PKG_FILENAME="powershell-$PS_VERSION-osx-x64.pkg"
    # Unknown architecture
    else
        echo "Unsupported architecture: $ARCH"
        exit 1
    fi

    echo "Downloading $PKG_FILENAME from $PS_PKG_PREFIX... please wait..."
    curl -L -o "$PKG_FILENAME" "$PS_PKG_PREFIX/$PKG_FILENAME"

    full_version=$(sw_vers -productVersion)  # Get the macOS full version number
    major_version=$(echo "$full_version" | cut -d '.' -f 1)  # Extract the major version number (before the first dot)
    echo "Version of mac is $full_version major version $major_version on arch $ARCH"
    if [[ $major_version -ge 11 ]]; then
        echo "This MacOS is running Big Sur or later, so downloaded pwsh package is most likely quarantined, let's call xattr now"
        sudo xattr -rd com.apple.quarantine $PKG_FILENAME
    fi

    echo "Installing $PKG_FILENAME"
    sudo installer -pkg $PKG_FILENAME -target /
}

install_powershell_brew() {
    brew update
    if [ $? -ne 0 ]; then
        echo "Error: 'brew update' failed."
        install_powershell_mac_fallback
    fi
    brew install powershell/tap/powershell
    if [ $? -ne 0 ]; then
        echo "Error: 'brew install powershell/tap/powershell' failed."
        install_powershell_mac_fallback
    fi
    brew install --cask powershell
    if [ $? -ne 0 ]; then
        echo "Error: 'brew install --cask powershell' failed."
        install_powershell_mac_fallback
    fi
}

>>>>>>> 90e614ff
# Function to install PowerShell on macOS
install_powershell_mac() {

    which -s brew
    if [[ $? != 0 ]] ; then
        # Install Homebrew
<<<<<<< HEAD
        /bin/bash -c "$(curl -fsSL https://raw.githubusercontent.com/Homebrew/install/HEAD/install.sh)"
        echo 'eval $(/opt/homebrew/bin/brew shellenv)' >> ~/.zprofile
        eval $(/opt/homebrew/bin/brew shellenv)
        which -s brew
        if [[ $? != 0 ]] ; then
            echo "Could not install homebrew on your system. Attempting to install powershell via another method..."
            # Detect architecture
            ARCH=$(uname -m)
            PS_VERSION="7.2.17"  # The latest stable LTS mac version of Powershell
            PS_PKG_PREFIX="https://github.com/PowerShell/PowerShell/releases/download/v$PS_VERSION/powershell-$PS_VERSION"

            # Download the appropriate package based on architecture
            if [ "$ARCH" == "arm64" ]; then
                # Apple Silicon Mac
                curl -L -o "powershell-$PS_VERSION-osx-arm64.pkg" "$PS_PKG_PREFIX-osx-arm64.pkg"
            elif [ "$ARCH" == "x86_64" ]; then
                # Intel Mac
                curl -L -o "powershell-$PS_VERSION-osx-x64.pkg" "$PS_PKG_PREFIX-osx-x64.pkg"
=======
        echo "Installing Powershell through Homebrew is recommended (by microsoft themselves)"
        echo "Install HomeBrew now? (y) otherwise attempt to fallback to direct pkg download (n)"
        if [ $noprompt == false ]; then
            read -p "Enter your choice (y/N): " user_choice
        else
            user_choice = "y"
        fi

        if [ $user_choice == "y" ] || [ $user_choice == "Y"]; then
            echo "Installing HomeBrew... please wait..."
            /bin/bash -c "$(curl -fsSL https://raw.githubusercontent.com/Homebrew/install/HEAD/install.sh)"
            echo 'eval $(/opt/homebrew/bin/brew shellenv)' >> ~/.zprofile
            eval $(/opt/homebrew/bin/brew shellenv)

            if ! command -v brew &>/dev/null; then
                echo "Could not install homebrew on your system. Attempting to install powershell via another method..."
                install_powershell_mac_fallback
>>>>>>> 90e614ff
            else
                echo "Unsupported architecture: $ARCH"
                exit 1
            fi
            sudo xattr -rd com.apple.quarantine ./powershell-$PS_VERSION-osx-$ARCH.pkg
            sudo installer -pkg ./powershell-$PS_VERSION-osx-$ARCH.pkg -target /
        else
            brew update
            brew install powershell/tap/powershell
            brew install --cask powershell
        fi
    else
        brew update
        brew install powershell/tap/powershell
        brew install --cask powershell
    fi
}

install_powershell_debian() {
    echo "Installing Powershell for debian..."
    sudo apt-get update
    sudo apt-get install -y wget
    source /etc/os-release
    wget -q https://packages.microsoft.com/config/debian/$VERSION_ID/packages-microsoft-prod.deb
    sudo dpkg -i packages-microsoft-prod.deb
    rm packages-microsoft-prod.deb
    sudo apt-get update
    sudo apt-get install -y powershell
}

install_powershell_ubuntu() {
    echo "Installing Powershell for ubuntu..."
    sudo apt-get update
    sudo apt-get install -y wget apt-transport-https software-properties-common
    source /etc/os-release
    wget -q https://packages.microsoft.com/config/ubuntu/$VERSION_ID/packages-microsoft-prod.deb
    sudo dpkg -i packages-microsoft-prod.deb
    rm packages-microsoft-prod.deb
    sudo apt-get update
    sudo apt-get install -y powershell
}

install_powershell_rhel() {
    echo "Installing Powershell for rhel systems..."
    sudo dnf install bc -y
    source /etc/os-release
    if [ $(bc<<<"$VERSION_ID < 8") = 1 ]
    then majorver=7
    elif [ $(bc<<<"$VERSION_ID < 9") = 1 ]
    then majorver=8
    else majorver=9
    fi
    curl -sSL -O https://packages.microsoft.com/config/rhel/$majorver/packages-microsoft-prod.rpm
    sudo rpm -i packages-microsoft-prod.rpm
    rm packages-microsoft-prod.rpm
    # RHEL 7.x uses yum and RHEL 8+ uses dnf
    if [ $(bc<<<"$majorver < 8") ]
    then
        sudo yum update
        sudo yum install powershell -y
    else
        sudo dnf update
        sudo dnf install powershell -y
    fi
}

install_powershell_alpine() {
    echo "Installing Powershell for alpine..."
    # install the requirements
    apk add sudo
    sudo apk add --no-cache \
        ca-certificates \
        less \
        ncurses-terminfo-base \
        krb5-libs \
        libgcc \
        libintl \
        libssl1.1 \
        libstdc++ \
        tzdata \
        userspace-rcu \
        zlib \
        icu-libs \
        curl

    sudo apk -X https://dl-cdn.alpinelinux.org/alpine/edge/main add --no-cache \
        lttng-ust

    curl -L https://github.com/PowerShell/PowerShell/releases/download/v7.2.18/powershell-7.2.18-linux-alpine-x64.tar.gz -o /tmp/powershell.tar.gz
    sudo mkdir -p /opt/microsoft/powershell/7
    sudo tar zxf /tmp/powershell.tar.gz -C /opt/microsoft/powershell/7
    sudo chmod +x /opt/microsoft/powershell/7/pwsh
    sudo ln -s /opt/microsoft/powershell/7/pwsh /usr/bin/pwsh
}

# Determine OS and call the appropriate installation function
OS=$(uname -s)
case "$OS" in
    Darwin)
        install_powershell_mac
        ;;
    Linux)
        # Source the os-release to get the distribution ID and VERSION_ID
        if [ -f /etc/os-release ]; then
            . /etc/os-release
            case "$ID" in
                debian)
                    install_powershell_debian
                    ;;
                ubuntu)
                    install_powershell_ubuntu
                    ;;
                alpine)
                    install_powershell_alpine
                    ;;
                fedora)
                    echo "Installing powershell for fedora"
                    sudo rpm --import https://packages.microsoft.com/keys/microsoft.asc
                    curl https://packages.microsoft.com/config/rhel/7/prod.repo | sudo tee /etc/yum.repos.d/microsoft.repo
                    sudo dnf update -y
                    echo Updated, installing powershell...
                    sudo dnf install -y https://packages.microsoft.com/config/fedora/$VERSION_ID/packages-microsoft-prod.rpm
                    sudo dnf install -y powershell
                    ;;
                centos)
                    echo "Installing Powershell for centos..."
                    # Obtain CentOS version
                    centos_version=$(rpm -E %{rhel})

                    # Compare version to see if it's less than 8.5
                    if [[ "$centos_version" -lt 85 ]]; then
<<<<<<< HEAD
                        echo "CentOS version is less than 8.5, converting to alma linux..."
=======
                        echo "CentOS version is less than 8.5, considering converting to AlmaLinux..."
                    else
                        echo "CentOS version is 8.5 or higher, considering converting to AlmaLinux..."
                    fi
                    echo "You are currently running CentOS version $centos_version. The package manager 'yum' on here reached EOL and is no longer hosted."
                    echo "In order to install powershell, we must convert you to alma linux through their supported process (recommended)."
                    echo "WARNING: Converting CentOS to AlmaLinux is a significant change and not reversible. This process will change your CentOS distribution to AlmaLinux to continue with the PowerShell installation."
                    echo "Do you want to continue with the conversion?"
                    if [ $noprompt == false ]; then
                        read -p "Enter your choice (y/N): " user_choice
>>>>>>> 90e614ff
                    else
                        echo "CentOS version is 8.5 or higher, converting to alma linux..."
                    fi
                    sed -i -r 's|^(mirrorlist.+)$|#\1|g; s|^#baseurl=http://mirror.centos.org/\$contentdir/\$releasever/|baseurl=https://vault.centos.org/8.5.2111/|g' /etc/yum.repos.d/CentOS-*.repo
                    sudo yum update -y
                    curl -O https://raw.githubusercontent.com/AlmaLinux/almalinux-deploy/master/almalinux-deploy.sh
                    sudo bash almalinux-deploy.sh
                    sudo rpm --import https://repo.almalinux.org/almalinux/RPM-GPG-KEY-AlmaLinux && sudo bash almalinux-deploy.sh
                    cat /etc/redhat-release
                    sudo grubby --info DEFAULT | grep AlmaLinux
                    sudo yum update
                    sudo yum install -y powershell
                    ;;
                almalinux)
                    echo "Installing Powershell for almalinux..."
                    sudo dnf install -y https://github.com/PowerShell/PowerShell/releases/download/v7.1.4/powershell-7.1.4-1.centos.8.x86_64.rpm
                    ;;
                *)
                    if [ -f /etc/redhat-release ]; then
                        install_powershell_rhel
                    else
                        echo "Unsupported Linux distribution for automatic PowerShell installation. Attempting to install automatically with your package manager..."
                        fallback_install_pwsh
                    fi
                    ;;
            esac
        else
            echo "Cannot determine Linux distribution."
            exit 1
        fi
        ;;
    *)
        echo "Unsupported operating system."
        exit 1
        ;;
esac<|MERGE_RESOLUTION|>--- conflicted
+++ resolved
@@ -1,4 +1,22 @@
 #!/bin/bash
+
+# Default values
+noprompt=false
+
+# Parse command-line arguments
+while getopts ":n" opt; do
+    case ${opt} in
+        n )
+            noprompt=true
+            ;;
+        \? )
+            echo "Usage: $0 [-n]"
+            echo "[-n] - Don't prompt for any instruction (default is to prompt)"
+            exit 1
+            ;;
+    esac
+done
+#shift $((OPTIND -1)) uncomment if a second cmdline arg is needed
 
 # Function to install PowerShell on Linux
 fallback_install_pwsh() {
@@ -52,9 +70,7 @@
     if ! command -v pwsh > /dev/null; then
         if command -v brew > /dev/null; then
             echo "Found 'brew' command"
-            brew update
-            brew install powershell/tap/powershell
-            brew install --cask powershell
+            install_powershell_brew
         fi
     fi
     #if ! command -v pwsh > /dev/null; then
@@ -157,8 +173,6 @@
     }
 }
 
-<<<<<<< HEAD
-=======
 # Install powershell without Homebrew
 install_powershell_mac_fallback() {
     echo "Downloading and installing the powershell direct pkg"
@@ -212,33 +226,12 @@
     fi
 }
 
->>>>>>> 90e614ff
 # Function to install PowerShell on macOS
 install_powershell_mac() {
 
-    which -s brew
-    if [[ $? != 0 ]] ; then
+    if ! command -v brew &>/dev/null; then
+
         # Install Homebrew
-<<<<<<< HEAD
-        /bin/bash -c "$(curl -fsSL https://raw.githubusercontent.com/Homebrew/install/HEAD/install.sh)"
-        echo 'eval $(/opt/homebrew/bin/brew shellenv)' >> ~/.zprofile
-        eval $(/opt/homebrew/bin/brew shellenv)
-        which -s brew
-        if [[ $? != 0 ]] ; then
-            echo "Could not install homebrew on your system. Attempting to install powershell via another method..."
-            # Detect architecture
-            ARCH=$(uname -m)
-            PS_VERSION="7.2.17"  # The latest stable LTS mac version of Powershell
-            PS_PKG_PREFIX="https://github.com/PowerShell/PowerShell/releases/download/v$PS_VERSION/powershell-$PS_VERSION"
-
-            # Download the appropriate package based on architecture
-            if [ "$ARCH" == "arm64" ]; then
-                # Apple Silicon Mac
-                curl -L -o "powershell-$PS_VERSION-osx-arm64.pkg" "$PS_PKG_PREFIX-osx-arm64.pkg"
-            elif [ "$ARCH" == "x86_64" ]; then
-                # Intel Mac
-                curl -L -o "powershell-$PS_VERSION-osx-x64.pkg" "$PS_PKG_PREFIX-osx-x64.pkg"
-=======
         echo "Installing Powershell through Homebrew is recommended (by microsoft themselves)"
         echo "Install HomeBrew now? (y) otherwise attempt to fallback to direct pkg download (n)"
         if [ $noprompt == false ]; then
@@ -256,22 +249,15 @@
             if ! command -v brew &>/dev/null; then
                 echo "Could not install homebrew on your system. Attempting to install powershell via another method..."
                 install_powershell_mac_fallback
->>>>>>> 90e614ff
             else
-                echo "Unsupported architecture: $ARCH"
-                exit 1
-            fi
-            sudo xattr -rd com.apple.quarantine ./powershell-$PS_VERSION-osx-$ARCH.pkg
-            sudo installer -pkg ./powershell-$PS_VERSION-osx-$ARCH.pkg -target /
+                install_powershell_brew
+            fi
         else
-            brew update
-            brew install powershell/tap/powershell
-            brew install --cask powershell
+            echo "Skipping install of HomeBrew and installing powershell directly from the pkg..."
+            install_powershell_mac_fallback
         fi
     else
-        brew update
-        brew install powershell/tap/powershell
-        brew install --cask powershell
+        install_powershell_brew
     fi
 }
 
@@ -280,9 +266,18 @@
     sudo apt-get update
     sudo apt-get install -y wget
     source /etc/os-release
-    wget -q https://packages.microsoft.com/config/debian/$VERSION_ID/packages-microsoft-prod.deb
+    if ! command -v wget &>/dev/null; then
+        if ! command -v curl &>/dev/null; then
+            echo "Error: Neither wget nor curl is available. Cannot download the file."
+            exit 1
+        else
+            curl -L -o packages-microsoft-prod.deb https://packages.microsoft.com/config/debian/$VERSION_ID/packages-microsoft-prod.deb
+        fi
+    else
+        wget -q https://packages.microsoft.com/config/debian/$VERSION_ID/packages-microsoft-prod.deb
+    fi
     sudo dpkg -i packages-microsoft-prod.deb
-    rm packages-microsoft-prod.deb
+    rm -f packages-microsoft-prod.deb
     sudo apt-get update
     sudo apt-get install -y powershell
 }
@@ -388,9 +383,6 @@
 
                     # Compare version to see if it's less than 8.5
                     if [[ "$centos_version" -lt 85 ]]; then
-<<<<<<< HEAD
-                        echo "CentOS version is less than 8.5, converting to alma linux..."
-=======
                         echo "CentOS version is less than 8.5, considering converting to AlmaLinux..."
                     else
                         echo "CentOS version is 8.5 or higher, considering converting to AlmaLinux..."
@@ -401,19 +393,28 @@
                     echo "Do you want to continue with the conversion?"
                     if [ $noprompt == false ]; then
                         read -p "Enter your choice (y/N): " user_choice
->>>>>>> 90e614ff
                     else
-                        echo "CentOS version is 8.5 or higher, converting to alma linux..."
+                        user_choice = "y"
                     fi
-                    sed -i -r 's|^(mirrorlist.+)$|#\1|g; s|^#baseurl=http://mirror.centos.org/\$contentdir/\$releasever/|baseurl=https://vault.centos.org/8.5.2111/|g' /etc/yum.repos.d/CentOS-*.repo
-                    sudo yum update -y
-                    curl -O https://raw.githubusercontent.com/AlmaLinux/almalinux-deploy/master/almalinux-deploy.sh
-                    sudo bash almalinux-deploy.sh
-                    sudo rpm --import https://repo.almalinux.org/almalinux/RPM-GPG-KEY-AlmaLinux && sudo bash almalinux-deploy.sh
-                    cat /etc/redhat-release
-                    sudo grubby --info DEFAULT | grep AlmaLinux
-                    sudo yum update
-                    sudo yum install -y powershell
+
+                    if [[ $user_choice == "y" ]]; then
+                        sed -i -r 's|^(mirrorlist.+)$|#\1|g; s|^#baseurl=http://mirror.centos.org/\$contentdir/\$releasever/|baseurl=https://vault.centos.org/8.5.2111/|g' /etc/yum.repos.d/CentOS-*.repo
+                        sudo yum update -y
+                        echo "Downloading AlmaLinux conversion script..."
+                        curl -O https://raw.githubusercontent.com/AlmaLinux/almalinux-deploy/master/almalinux-deploy.sh
+                        echo "Converting to AlmaLinux. This may take some time..."
+                        sudo bash almalinux-deploy.sh
+                        sudo rpm --import https://repo.almalinux.org/almalinux/RPM-GPG-KEY-AlmaLinux && sudo bash almalinux-deploy.sh
+                        echo "Conversion to AlmaLinux completed."
+                        cat /etc/redhat-release
+                        sudo grubby --info DEFAULT | grep AlmaLinux
+                        sudo yum update
+                        sudo yum install -y powershell
+                        echo "PowerShell has been installed successfully."
+                    else
+                        echo "Conversion canceled by the user. Attempting fallbacks..."
+                        fallback_install_pwsh
+                    fi
                     ;;
                 almalinux)
                     echo "Installing Powershell for almalinux..."

--- conflicted
+++ resolved
@@ -12,9 +12,5 @@
 pytest-html
 aqtinstall
 pytest-json-report
-<<<<<<< HEAD
 tornado>=6.4.1 # not directly required, pinned by Snyk to avoid a vulnerability
-urllib3>=2.2.2 # not directly required, pinned by Snyk to avoid a vulnerability
-=======
-tornado>=6.4.1 # not directly required, pinned by Snyk to avoid a vulnerability
->>>>>>> 1930a0bd
+urllib3>=2.2.2 # not directly required, pinned by Snyk to avoid a vulnerability
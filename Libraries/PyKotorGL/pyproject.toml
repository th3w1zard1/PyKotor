--- conflicted
+++ resolved
@@ -3,22 +3,15 @@
 build-backend = "setuptools.build_meta"
 
 [project]
-<<<<<<< HEAD
 name = "PyKotorGL"
-version = "1.0.0"
+version = "1.7"
 description = "A Python library that can render most modules from the game Knights of the Old Republic and its sequel."
 authors = [
     { name = "NickHugi" },
     { name = "Benjamin Auquite", email = "halomastar@gmail.com" },
 ]
-maintainers = [{ name = "Benjamin Auquite", email = "halomastar@gmail.com" }]
-requires-python = ">= 3.8"
-dependencies = [
-    "pykotor>=1.7",
-    "utility>=0.0.1",
-    "numpy>=1.24.3",
-    "PyOpenGL>=3.1.7",
-    "PyGLM>=2.0",
+maintainers = [
+    { name = "th3w1zard1", email = "halomastar@gmail.com" },
 ]
 readme = { file = "README.md", content-type = "text/markdown" }
 license = { text = "LGPL-3.0-or-later License" }
@@ -37,52 +30,45 @@
     "mdl",
     "mdx",
 ]
-
+requires-python = ">= 3.8"
+dependencies = [
+    "pykotor>=1.7",
+    "numpy>=1.21",
+    "PyOpenGL>=3.1.10",
+    "PyGLM>=2.0,<2.8; python_implementation == 'CPython'",
+    "ply>=3.11,<4",  # required for the NSS compiler lexer
+]
 
 # Optional Poetry configuration
 [tool.poetry]
 name = "pykotorgl"
-version = "1.0.0"
+version = "1.7"
 description = "OpenGL rendering extension for PyKotor"
 authors = ["NickHugi", "Benjamin Auquite <halomastar@gmail.com>"]
 maintainers = ["Benjamin Auquite <halomastar@gmail.com>"]
 readme = "README.md"
-packages = [{ include = "pykotorgl", from = "src" }]
+packages = [{ include = "pykotor", from = "src" }]
 
 [tool.poetry.dependencies]
 python = "^3.8"
 pykotor = "^1.7"
 utility = "^0.0.1"
-numpy = "^1.21"
-PyOpenGL = "^3.1.7"
-PyGLM = "^2.0"
+numpy = ">=1.21"
+PyOpenGL = ">=3.1.10"
+PyGLM = ">=2.0,<2.8; python_implementation == 'CPython'"
+ply = ">=3.11,<4"
 
 [project.optional-dependencies]
-gl_accel = ["PyOpenGL-accelerate>=3.1.7"]
+gl_accel = ["PyOpenGL-accelerate>=3.1.10"]
+font = [
+    "pillow>=9.5; python_implementation == 'CPython'",       # required for TXI/TGA fonts (CPython)
+    "pillow>10,<11.1.0; python_implementation == 'PyPy'",    # required for TXI/TGA fonts (PyPy)
+]
+secure_xml = ["defusedxml~=0.7"]    # secure XML parsing
+encodings = ["charset-normalizer>=2.0,<3.4"]  # used for localized string decodings
 
 [tool.poetry.optional-dependencies]
-PyOpenGL_accelerate = "^3.1.7"
-
-=======
-name="PyKotorGL"
-version="1.7"
-description="A Python library that can render most modules from the game Knights of the Old Republic and its sequel."
-authors = [{name = "NickHugi"}]
-maintainers = [{name = "th3w1zard1", email = "halomastar@gmail.com"}]
-readme = {file = "README.md", content-type = "text/markdown"}
-license = {text = "LGPL-3.0-or-later License"}
-keywords = ["kotor", "library", "holocron", "toolset", "pykotor", "editor", "holopatcher", "tslpatcher"]
-requires-python = ">= 3.8"
-dependencies = ["ply>=3.11,<4"]  # required for the nss compiler lexer
-
-[project.optional-dependencies]
-font = [
-  "pillow>=9.5; python_implementation == 'CPython'",       # required for TXI/TGA fonts (CPython)
-  "pillow>10,<11.1.0; python_implementation == 'PyPy'",    # required for TXI/TGA fonts (PyPy)
-]
-secure_xml           = ["defusedxml~=0.7"]    # secure XML parsing
-encodings = ["charset-normalizer>=2.0,<3.4"]  # used for localized string decodings
->>>>>>> a334711b
+PyOpenGL_accelerate = ">=3.1.10"
 
 [project.urls]
 Homepage = "https://github.com/th3w1zard1/PyKotor"

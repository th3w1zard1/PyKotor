from __future__ import annotations

import ctypes
import math
import struct

from copy import copy
from typing import TYPE_CHECKING

import numpy as np

from OpenGL.GL import glGenBuffers, glGenVertexArrays, glVertexAttribPointer
from OpenGL.GL.shaders import GL_FALSE
from OpenGL.raw.GL.ARB.tessellation_shader import GL_TRIANGLES
from OpenGL.raw.GL.ARB.vertex_shader import GL_FLOAT
from OpenGL.raw.GL.VERSION.GL_1_0 import GL_UNSIGNED_SHORT
from OpenGL.raw.GL.VERSION.GL_1_1 import glDrawElements
from OpenGL.raw.GL.VERSION.GL_1_3 import GL_TEXTURE0, GL_TEXTURE1, glActiveTexture
from OpenGL.raw.GL.VERSION.GL_1_5 import GL_ARRAY_BUFFER, GL_ELEMENT_ARRAY_BUFFER, GL_STATIC_DRAW, glBindBuffer, glBufferData
from OpenGL.raw.GL.VERSION.GL_2_0 import glEnableVertexAttribArray
from OpenGL.raw.GL.VERSION.GL_3_0 import glBindVertexArray

<<<<<<< HEAD
from utility.common.geometry import Vector3
=======
from pykotor.common.geometry import Vector3
from pykotor.gl import glm, mat4, quat, vec3, vec4
>>>>>>> a334711b

if TYPE_CHECKING:
    from pykotor.gl.scene import Scene
    from pykotor.gl.shader import Shader


class Model:
    def __init__(self, scene: Scene, root: Node):
        self._scene: Scene = scene
        self.root: Node = root

    def draw(
        self,
        shader: Shader,
        transform: mat4,
        *,
        override_texture: str | None = None,
    ):
        self.root.draw(shader, transform, override_texture)

    def find(self, name: str) -> Node | None:
        nodes: list[Node] = [self.root]
        while nodes:
            node: Node = nodes.pop()
            if node.name.lower() == name.lower():
                return node
            nodes.extend(node.children)
        return None

    def all(self) -> list[Node]:
        all_nodes: list[Node] = []
        search: list[Node] = [self.root]
        while search:
            node: Node = search.pop()
            search.extend(node.children)
            all_nodes.append(node)
        return all_nodes

    def box(self) -> tuple[vec3, vec3]:
        min_point = vec3(100000, 100000, 100000)
        max_point = vec3(-100000, -100000, -100000)
        self._box_rec(self.root, mat4(), min_point, max_point)

        min_point.x -= 0.1
        min_point.y -= 0.1
        min_point.z -= 0.1
        max_point.x += 0.1
        max_point.y += 0.1
        max_point.z += 0.1

        return min_point, max_point

    def _box_rec(
        self,
        node: Node,
        transform: mat4,
        min_point: vec3,
        max_point: vec3,
    ):
<<<<<<< HEAD
=======
        """Calculates bounding box of node and its children recursively.

        Call the 'box' function to get started here, don't call this directly.

        Args:
        ----
            node: {Node object whose bounding box is calculated}
            transform: {Transformation matrix to apply on node}
            min_point: {vec3 to store minimum point of bounding box}
            max_point: {vec3 to store maximum point of bounding box}.

        Processing Logic:
        ----------------
            - Apply transformation on node position and rotation
            - Iterate through vertices of node mesh if present
            - Transform vertices and update bounding box points
            - Recursively call function for each child node.
        """
>>>>>>> a334711b
        transform = transform * glm.translate(node._position)  # noqa: SLF001
        transform = transform * glm.mat4_cast(node._rotation)  # noqa: SLF001

        if node.mesh and node.render:
            vertex_count = len(node.mesh.vertex_data) // node.mesh.mdx_size
            for i in range(vertex_count):
                index = i * node.mesh.mdx_size + node.mesh.mdx_vertex
                data = node.mesh.vertex_data[index : index + 12]
                x, y, z = struct.unpack("fff", data)
                position = transform * vec3(x, y, z)
                min_point.x = min(min_point.x, position.x)
                min_point.y = min(min_point.y, position.y)
                min_point.z = min(min_point.z, position.z)
                max_point.x = max(max_point.x, position.x)
                max_point.y = max(max_point.y, position.y)
                max_point.z = max(max_point.z, position.z)

        for child in node.children:
            self._box_rec(child, transform, min_point, max_point)


class Node:
    def __init__(
        self,
        scene: Scene,
        parent: Node | None,
        name: str,
    ):
        self._scene: Scene = scene
        self._parent: Node | None = parent
        self.name: str = name
        self._transform: mat4 = mat4()
        self._position: vec3 = glm.vec3()
        self._rotation: quat = glm.quat()
        self.children: list[Node] = []
        self.render: bool = True
        self.mesh: Mesh | None = None

        self._recalc_transform()

    def root(self) -> Node | None:
        ancestor: Node | None = self._parent
        while ancestor:
            ancestor = ancestor._parent  # noqa: SLF001
        return ancestor

    def ancestors(self) -> list[Node]:
        ancestors: list[Node] = []
        ancestor: Node | None = self._parent
        while ancestor:
            ancestors.append(ancestor)
            ancestor = ancestor._parent  # noqa: SLF001
        return list(reversed(ancestors))

    def global_position(self) -> vec3:  # sourcery skip: class-extract-method
        ancestors: list[Node] = [*self.ancestors(), self]
        transform = mat4()
        for ancestor in ancestors:
            transform = transform * glm.translate(ancestor._position)  # noqa: SLF001
            transform = transform * glm.mat4_cast(ancestor._rotation)  # noqa: SLF001
        position = vec3()
        glm.decompose(transform, vec3(), quat(), position, vec3(), vec4())  # pyright: ignore[reportCallIssue, reportArgumentType]
        return position

    def global_rotation(self) -> quat:
        ancestors: list[Node] = [*self.ancestors(), self]
        transform = mat4()
        for ancestor in ancestors:
            transform = transform * glm.translate(ancestor._position)  # noqa: SLF001
            transform = transform * glm.mat4_cast(ancestor._rotation)  # noqa: SLF001
        rotation = quat()
        glm.decompose(transform, vec3(), rotation, vec3(), vec3(), vec4())  # pyright: ignore[reportCallIssue, reportArgumentType]
        return rotation

    def global_transform(self) -> mat4:
        ancestors: list[Node] = [*self.ancestors(), self]
        transform = mat4()
        for ancestor in ancestors:
            transform = transform * glm.translate(ancestor._position)  # noqa: SLF001
            transform = transform * glm.mat4_cast(ancestor._rotation)  # noqa: SLF001
        return transform

    def transform(self) -> mat4:
        return copy(self._transform)

    def _recalc_transform(self):
        self._transform = glm.translate(self._position) * glm.mat4_cast(quat(self._rotation))

    def position(self) -> vec3:
        return copy(self._position)

    def set_position(self, x: float, y: float, z: float):
        self._position = vec3(x, y, z)
        self._recalc_transform()

    def rotation(self) -> quat:
        return copy(self._rotation)

    def set_rotation(
        self,
        pitch: float,
        yaw: float,
        roll: float,
    ):
        self._rotation = quat(vec3(pitch, yaw, roll))
        self._recalc_transform()

    def draw(
        self,
        shader: Shader,
        transform: mat4,
        override_texture: str | None = None,
    ):
        transform = transform * self._transform

        if self.mesh and self.render:
            self.mesh.draw(shader, transform, override_texture)

        for child in self.children:
            child.draw(shader, transform, override_texture=override_texture)


class Mesh:
    def __init__(
        self,
        scene: Scene,
        node: Node,
        texture: str,
        lightmap: str,
        vertex_data: bytearray,
        element_data: bytearray,
        block_size: int,
        data_bitflags: int,
        vertex_offset: int,
        normal_offset: int,
        texture_offset: int,
        lightmap_offset: int,
    ):
        self._scene: Scene = scene
        self._node: Node = node

        self.texture: str = "NULL"
        self.lightmap: str = "NULL"

        self.vertex_data: bytearray = vertex_data
        self.mdx_size: int = block_size
        self.mdx_vertex: int = vertex_offset

        self._vao: int = glGenVertexArrays(1)
        self._vbo: int = glGenBuffers(1)
        self._ebo: int = glGenBuffers(1)
        glBindVertexArray(self._vao)

        glBindBuffer(GL_ARRAY_BUFFER, self._vbo)
        # Convert vertex_data bytearray to MemoryView
        vertex_data_mv = memoryview(vertex_data)
        glBufferData(GL_ARRAY_BUFFER, len(vertex_data), vertex_data_mv, GL_STATIC_DRAW)

        glBindBuffer(GL_ELEMENT_ARRAY_BUFFER, self._ebo)
        # Convert element_data bytearray to MemoryView
        element_data_mv = memoryview(element_data)
        glBufferData(GL_ELEMENT_ARRAY_BUFFER, len(element_data), element_data_mv, GL_STATIC_DRAW)

        self._face_count: int = len(element_data) // 2

        if data_bitflags & 0x0001:
            glEnableVertexAttribArray(1)
            glVertexAttribPointer(1, 3, GL_FLOAT, GL_FALSE, block_size, ctypes.c_void_p(vertex_offset))

        if data_bitflags & 0x0020 and texture and texture != "NULL":
            glEnableVertexAttribArray(3)
            glVertexAttribPointer(3, 2, GL_FLOAT, GL_FALSE, block_size, ctypes.c_void_p(texture_offset))
            self.texture = texture

        if data_bitflags & 0x0004 and lightmap and lightmap != "NULL":
            glEnableVertexAttribArray(4)
            glVertexAttribPointer(4, 2, GL_FLOAT, GL_FALSE, block_size, ctypes.c_void_p(lightmap_offset))
            self.lightmap = lightmap

        glBindBuffer(GL_ARRAY_BUFFER, 0)
        glBindVertexArray(0)

    def draw(
        self,
        shader: Shader,
        transform: mat4,
        override_texture: str | None = None,
    ):
        shader.set_matrix4("model", transform)

        glActiveTexture(GL_TEXTURE0)
        self._scene.texture(override_texture or self.texture).use()

        glActiveTexture(GL_TEXTURE1)
        self._scene.texture(self.lightmap, lightmap=True).use()

        glBindVertexArray(self._vao)
        glDrawElements(GL_TRIANGLES, self._face_count, GL_UNSIGNED_SHORT, None)


class Cube:
    def __init__(
        self,
        scene: Scene,
        min_point: vec3 | None = None,
        max_point: vec3 | None = None,
    ):
        self._scene = scene

        min_point = vec3(-1.0, -1.0, -1.0) if min_point is None else min_point
        max_point = vec3(1.0, 1.0, 1.0) if max_point is None else max_point

        vertices = np.array(
            [
                min_point.x,
                min_point.y,
                max_point.z,
                max_point.x,
                min_point.y,
                max_point.z,
                max_point.x,
                max_point.y,
                max_point.z,
                min_point.x,
                max_point.y,
                max_point.z,
                min_point.x,
                min_point.y,
                min_point.z,
                max_point.x,
                min_point.y,
                min_point.z,
                max_point.x,
                max_point.y,
                min_point.z,
                min_point.x,
                max_point.y,
                min_point.z,
            ],
            dtype="float32",
        )

        elements = np.array(
            [0, 1, 2, 2, 3, 0, 1, 5, 6, 6, 2, 1, 7, 6, 5, 5, 4, 7, 4, 0, 3, 3, 7, 4, 4, 5, 1, 1, 0, 4, 3, 2, 6, 6, 7, 3],
            dtype="int16",
        )

        self.min_point: vec3 = min_point
        self.max_point: vec3 = max_point

        self._vao: int = glGenVertexArrays(1)
        self._vbo: int = glGenBuffers(1)
        self._ebo: int = glGenBuffers(1)
        glBindVertexArray(self._vao)

        glBindBuffer(GL_ARRAY_BUFFER, self._vbo)
        glBufferData(GL_ARRAY_BUFFER, len(vertices) * 4, vertices, GL_STATIC_DRAW)

        glBindBuffer(GL_ELEMENT_ARRAY_BUFFER, self._ebo)
        glBufferData(GL_ELEMENT_ARRAY_BUFFER, len(elements) * 4, elements, GL_STATIC_DRAW)
        self._face_count: int = len(elements)

        glEnableVertexAttribArray(1)
        glVertexAttribPointer(1, 3, GL_FLOAT, GL_FALSE, 12, ctypes.c_void_p(0))

        glBindBuffer(GL_ARRAY_BUFFER, 0)
        glBindVertexArray(0)

    def draw(self, shader: Shader, transform: mat4):
        shader.set_matrix4("model", transform)
        glBindVertexArray(self._vao)
        glDrawElements(GL_TRIANGLES, self._face_count, GL_UNSIGNED_SHORT, None)


class Boundary:
    def __init__(
        self,
        scene: Scene,
        vertices: list[Vector3],
    ):
        self._scene: Scene = scene

        vertices, elements = self._build_nd(vertices)

        self._vao = glGenVertexArrays(1)
        self._vbo = glGenBuffers(1)
        self._ebo = glGenBuffers(1)
        glBindVertexArray(self._vao)

        glBindBuffer(GL_ARRAY_BUFFER, self._vbo)
        glBufferData(GL_ARRAY_BUFFER, len(vertices) * 4, vertices, GL_STATIC_DRAW)

        glBindBuffer(GL_ELEMENT_ARRAY_BUFFER, self._ebo)
        glBufferData(GL_ELEMENT_ARRAY_BUFFER, len(elements) * 4, elements, GL_STATIC_DRAW)
        self._face_count: int = len(elements)

        glEnableVertexAttribArray(1)
        glVertexAttribPointer(1, 3, GL_FLOAT, GL_FALSE, 12, ctypes.c_void_p(0))

        glBindBuffer(GL_ARRAY_BUFFER, 0)
        glBindVertexArray(0)

    @classmethod
    def from_circle(
        cls,
        scene: Scene,
        radius: float,
        smoothness: int = 10,
    ) -> Boundary:
        vertices: list[Vector3] = []
        for i in range(smoothness):
            x = math.cos(i / smoothness * math.pi / 2)
            y = math.sin(i / smoothness * math.pi / 2)
            vertices.append(Vector3(x, y, 0) * radius)
        for i in range(smoothness):
            x = math.cos(i / smoothness * math.pi / 2 + math.pi / 2)
            y = math.sin(i / smoothness * math.pi / 2 + math.pi / 2)
            vertices.append(Vector3(x, y, 0) * radius)
        for i in range(smoothness):
            x = math.cos(i / smoothness * math.pi / 2 + math.pi / 2 * 2)
            y = math.sin(i / smoothness * math.pi / 2 + math.pi / 2 * 2)
            vertices.append(Vector3(x, y, 0) * radius)
        for i in range(smoothness):
            x = math.cos(i / smoothness * math.pi / 2 + math.pi / 2 * 3)
            y = math.sin(i / smoothness * math.pi / 2 + math.pi / 2 * 3)
            vertices.append(Vector3(x, y, 0) * radius)
        return Boundary(scene, vertices)

    def draw(self, shader: Shader, transform: mat4):
        shader.set_matrix4("model", transform)
        glBindVertexArray(self._vao)
        glDrawElements(GL_TRIANGLES, self._face_count, GL_UNSIGNED_SHORT, None)

    def _build_nd(self, vertices: list[Vector3]) -> tuple[np.ndarray, np.ndarray]:
        npvertices = []
        for vertex in vertices:
            npvertices.extend([*vertex, *Vector3(vertex.x, vertex.y, vertex.z + 2)])

        npfaces: list[int] = []
        count = len(vertices) * 2
        for i, _vertex in enumerate(vertices):
            index1 = i * 2
            index2 = i * 2 + 2 if i * 2 + 2 < count else 0
            index3 = i * 2 + 1
            index4 = (i * 2 + 2) + 1 if (i * 2 + 2) + 1 < count else 1
            npfaces.extend([index1, index2, index3, index2, index4, index3])
        return np.array(npvertices, dtype="float32"), np.array(npfaces, dtype="int16")


class Empty:
    def __init__(self, scene: Scene):
        self._scene: Scene = scene

    def draw(self, shader: Shader, transform: mat4):
        ...<|MERGE_RESOLUTION|>--- conflicted
+++ resolved
@@ -20,12 +20,8 @@
 from OpenGL.raw.GL.VERSION.GL_2_0 import glEnableVertexAttribArray
 from OpenGL.raw.GL.VERSION.GL_3_0 import glBindVertexArray
 
-<<<<<<< HEAD
-from utility.common.geometry import Vector3
-=======
 from pykotor.common.geometry import Vector3
 from pykotor.gl import glm, mat4, quat, vec3, vec4
->>>>>>> a334711b
 
 if TYPE_CHECKING:
     from pykotor.gl.scene import Scene
@@ -85,8 +81,6 @@
         min_point: vec3,
         max_point: vec3,
     ):
-<<<<<<< HEAD
-=======
         """Calculates bounding box of node and its children recursively.
 
         Call the 'box' function to get started here, don't call this directly.
@@ -105,7 +99,6 @@
             - Transform vertices and update bounding box points
             - Recursively call function for each child node.
         """
->>>>>>> a334711b
         transform = transform * glm.translate(node._position)  # noqa: SLF001
         transform = transform * glm.mat4_cast(node._rotation)  # noqa: SLF001
 

--- conflicted
+++ resolved
@@ -269,11 +269,7 @@
 
     try:
         val_repr = safe_repr(val)
-<<<<<<< HEAD
-        if len(val_repr) > max_length*2:
-=======
         if len(val_repr) > max_length * 2:
->>>>>>> e95ac862
             val_repr = f"{val_repr[:max_length]}...<truncated>"
     except Exception:  # pylint: disable=W0718  # noqa: BLE001
         val_repr = unique_sentinel

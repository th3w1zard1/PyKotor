from __future__ import annotations

import math

from pathlib import Path
<<<<<<< HEAD
from typing import TYPE_CHECKING, Any
=======
from typing import TYPE_CHECKING
>>>>>>> a334711b

from PIL import Image, ImageDraw, ImageFont

from pykotor.resource.formats.txi.txi_data import TXIFontInformation
from pykotor.tools.encoding import get_charset_from_singlebyte_encoding

if TYPE_CHECKING:
    import os

    from pykotor.common.language import Language


class _FontMetrics:
    """Internal class for font metric calculations."""

    def __init__(
        self,
        pil_font: ImageFont.FreeTypeFont,
        charset_list: list[str],
        baseline_char: str = "0",
    ):
        self.pil_font: ImageFont.FreeTypeFont = pil_font
        self.charset_list: list[str] = charset_list
        self.baseline_char: str = baseline_char
        self.baseline_height: int
        self.max_underhang_height: int
        self.max_char_height: int
        self.baseline_height, self.max_underhang_height, self.max_char_height = self._calculate_metrics()

    def _calculate_metrics(self) -> tuple[int, int, int]:
        temp_image: Image.Image = Image.new("RGBA", (100, 100), (0, 0, 0, 0))
        temp_draw: ImageDraw.ImageDraw = ImageDraw.Draw(temp_image)

        baseline_bbox: tuple[float, float, float, float] = temp_draw.textbbox((0, 0), self.baseline_char, font=self.pil_font)
        baseline_height: int = int(baseline_bbox[3] - baseline_bbox[1])

        max_underhang_height: int = 0
        max_char_height: int = 0

        for char in self.charset_list:
            if not char:
                continue

            char_bbox: tuple[float, float, float, float] = temp_draw.textbbox((0, 0), char, font=self.pil_font)
            underhang_height: int = int(char_bbox[3] - baseline_bbox[3])
            char_height: int = int(char_bbox[3] - char_bbox[1])

<<<<<<< HEAD
            max_underhang_height: int = max(max_underhang_height, underhang_height)
            max_char_height: int = max(max_char_height, char_height + underhang_height)
=======
def write_bitmap_fonts(
    target: os.PathLike | str,
    font_path: os.PathLike | str,
    resolution: tuple[int, int],
    lang: Language,
    draw_box: bool = False,
    custom_scaling: float = 1.0,
    font_color=None,
):
    target_path = Path(target)
    target_path.mkdir(parents=True, exist_ok=True)
>>>>>>> a334711b

        return baseline_height, max_underhang_height, max_char_height


class _BitmapGrid:
    """Internal class for grid calculations."""

    def __init__(self, resolution: tuple[int, int], num_chars: int):
        if any(r == 0 for r in resolution):
            msg = f"resolution must be nonzero, got {resolution}"
            raise ZeroDivisionError(msg)

        self.resolution: tuple[int, int] = resolution
        self.num_chars: int = num_chars
        self.chars_per_col: int = math.ceil(math.sqrt(num_chars))
        self.chars_per_row: int = math.ceil(math.sqrt(num_chars))
        self.cell_size: int = min(
            resolution[0] // self.chars_per_row,
            resolution[1] // self.chars_per_col
        )
        self.cell_height: float = resolution[1] / self.chars_per_row


def write_bitmap_font(
    target: os.PathLike | str,
    font_path: os.PathLike | str,
    resolution: tuple[int, int],
    lang: Language,
    custom_scaling: float = 1.0,
    font_color=None,  # noqa: ANN001
    *,
    draw_debug_box: bool = False,
):
    """Generates a bitmap font (TGA and TXI) from a TTF font file. Note the default 'draw_boxes', none of these boxes show up in the game (just outside the coords)."""
    if any(resolution) == 0:
        msg = f"resolution must be nonzero, got {resolution}"
        raise ZeroDivisionError(msg)

    font_path, target_path = (Path(p) for p in (font_path, target))
<<<<<<< HEAD
    charset_list: list[str] = get_charset_from_singlebyte_encoding(lang.get_encoding() or "")
    num_chars: int = len([char for char in charset_list if char])
=======
    charset_list: list[str] = get_charset_from_singlebyte_encoding(lang.get_encoding())
    numchars: int = len([char for char in charset_list if char])
>>>>>>> a334711b

    # Calculate grid cell size
    characters_per_column, characters_per_row = math.ceil(math.sqrt(num_chars)), math.ceil(math.sqrt(num_chars))
    grid_cell_size: int = min(resolution[0] // characters_per_column, resolution[1] // characters_per_row)

    # Using a square grid cell, set the font size to fit within this cell
    pil_font: ImageFont.FreeTypeFont = ImageFont.truetype(str(font_path), grid_cell_size)
    metrics: _FontMetrics = _FontMetrics(pil_font, charset_list)

    # Calculate total additional height needed for the underhang
    total_additional_height: int = (metrics.baseline_height) * characters_per_column
    # Adjust the resolution to include the additional height
    adjusted_resolution: tuple[int, int] = (resolution[0] + total_additional_height, resolution[1] + total_additional_height)

    # Calculate the multiplier
    multiplier_width: float = adjusted_resolution[0] / resolution[0]
    multiplier_height: float = adjusted_resolution[1] / resolution[1]

    # Calculate new resolution that will determine character size
    new_original_resolution: tuple[int, int] = (int(resolution[0] / multiplier_width), int(resolution[1] / multiplier_height))

    # Recalculate everything with the new resolution
    font_size: int = min(new_original_resolution[0] // characters_per_column, new_original_resolution[1] // characters_per_row)
    pil_font: ImageFont.FreeTypeFont = ImageFont.truetype(str(font_path), font_size)
    metrics: _FontMetrics = _FontMetrics(pil_font, charset_list)

    # Create charset image
    charset_image: Image.Image = Image.new("RGBA", resolution, (0, 0, 0, 0))
    draw: ImageDraw.ImageDraw = ImageDraw.Draw(charset_image)

    # Initialize the grid position
    grid_x = 0
    grid_y = 0
    upper_left_coords: list[tuple[float, float, int]] = []
    lower_right_coords: list[tuple[float, float, int]] = []
    for char in charset_list:
        if not char:  # don't use a cell for characters that can't be drawn.
            # append some coords around blank space (to keep character's byte indexing aligned)
            upper_left_coords.append((0.000001, 0.000001, 0))
            lower_right_coords.append((0.000002, 0.000002, 0))
            continue

        cell_height: float = resolution[1] / characters_per_row

        # Calculate normalized coordinates for upper left
        norm_x1: float = grid_x / characters_per_column
        norm_y1: float = (grid_y * cell_height) / resolution[1]
        # Calculate normalized coordinates for lower right
        norm_x2: float = (grid_x + 1) / characters_per_row
        norm_y2: float = ((grid_y + 1) * cell_height) / resolution[1]

        # Convert normalized coordinates to pixels
        pixel_x1: float = norm_x1 * resolution[0]
        pixel_y1: float = norm_y1 * resolution[1]
        pixel_x2: float = norm_x2 * resolution[0]
        pixel_y2: float = norm_y2 * resolution[1]

        # Calculate character height and width
        char_bbox: tuple[int, int, int, int] = draw.textbbox((pixel_x1, pixel_y1), char, font=pil_font)
        char_width: int = char_bbox[2] - char_bbox[0]

        # Draw character. Adjust Y coordinates to move one cell downwards
        if char == "\n":
            draw.text((pixel_x1, pixel_y1 + cell_height - metrics.max_underhang_height), char, font=pil_font, fill=font_color or (255, 255, 255, 255))
        else:
            draw.text((pixel_x1, pixel_y1 + cell_height - metrics.max_underhang_height), char, anchor="ls", font=pil_font, fill=font_color or (255, 255, 255, 255))

        # Adjust text coordinates
        pixel_x2 = pixel_x1 + char_width
        pixel_y1 = pixel_y2 - metrics.max_char_height

        # Draw a red rectangle around the character based on actual text dimensions
        if draw_debug_box:
            draw.rectangle((pixel_x1, pixel_y1, pixel_x2, pixel_y2), outline="red")

        # Calculate normalized coordinates
        norm_x1 = pixel_x1 / resolution[0]
        norm_y1 = pixel_y1 / resolution[1]
        norm_x2 = pixel_x2 / resolution[0]
        norm_y2 = pixel_y2 / resolution[1]

        # Invert Y-axis normalization
        norm_y1 = 1 - norm_y1
        norm_y2 = 1 - norm_y2

        # Ensure we're within 0 and 1 ( required due lack of libraqm for RTL languages, and low-effort TTFs )
        norm_x1, norm_x2 = max(0, min(norm_x1, 1)), max(0, min(norm_x2, 1))
        norm_y1, norm_y2 = max(0, min(norm_y1, 1)), max(0, min(norm_y2, 1))

        # Append to coordinate lists
        upper_left_coords.append((norm_x1, norm_y1, 0))
        lower_right_coords.append((norm_x2, norm_y2, 0))

        # Move to the next grid position
        grid_x: int = (grid_x + 1) % characters_per_row
        if grid_x == 0:
            grid_y += 1

    # Build txi fields
    txi_font_info = TXIFontInformation()
    txi_font_info.isdoublebyte = not lang.is_8bit_encoding()  # does nothing ingame?
    # txi_font_info.numchars = numchars
    txi_font_info.upper_left_coords = upper_left_coords
    txi_font_info.lower_right_coords = lower_right_coords
    # Normalize and set font metrics
    txi_font_info.set_font_metrics(resolution, metrics.max_char_height, metrics.baseline_height, custom_scaling)

    target_path.parent.mkdir(parents=True, exist_ok=True)
    charset_image.save(target_path.with_suffix(".tga"), format="TGA")

    # Generate and save the TXI data
    target_path.with_suffix(".txi").write_text(str(txi_font_info), encoding="utf-8")


def write_bitmap_fonts(
    target: os.PathLike | str,
    font_path: os.PathLike | str,
    resolution: tuple[int, int],
    lang: Language,
    custom_scaling: float = 1.0,
    font_color: Any | None = None,
    *,
    draw_debug_box: bool = False,
) -> None:
    """Generate bitmap fonts for all KotOR font textures.

    Args:
        target: Directory where the output files should be saved
        font_path: Path to the TTF font file
        resolution: Tuple of (width, height) for the bitmap
        lang: Language for character encoding
        draw_box: Whether to draw debug boxes around characters
        custom_scaling: Custom scaling factor for the font
        font_color: RGBA color tuple for the font (default: white)
    """
    target_path: Path = Path(target)
    target_path.mkdir(parents=True, exist_ok=True)

    for font_name in TXIFontInformation.FONT_TEXTURES:
        if font_name == "fnt_console":
            continue

        write_bitmap_font(
            target_path / font_name,
            font_path,
            resolution,
            lang,
            custom_scaling,
            font_color,
            draw_debug_box=draw_debug_box,
        )<|MERGE_RESOLUTION|>--- conflicted
+++ resolved
@@ -3,11 +3,7 @@
 import math
 
 from pathlib import Path
-<<<<<<< HEAD
 from typing import TYPE_CHECKING, Any
-=======
-from typing import TYPE_CHECKING
->>>>>>> a334711b
 
 from PIL import Image, ImageDraw, ImageFont
 
@@ -55,22 +51,8 @@
             underhang_height: int = int(char_bbox[3] - baseline_bbox[3])
             char_height: int = int(char_bbox[3] - char_bbox[1])
 
-<<<<<<< HEAD
             max_underhang_height: int = max(max_underhang_height, underhang_height)
             max_char_height: int = max(max_char_height, char_height + underhang_height)
-=======
-def write_bitmap_fonts(
-    target: os.PathLike | str,
-    font_path: os.PathLike | str,
-    resolution: tuple[int, int],
-    lang: Language,
-    draw_box: bool = False,
-    custom_scaling: float = 1.0,
-    font_color=None,
-):
-    target_path = Path(target)
-    target_path.mkdir(parents=True, exist_ok=True)
->>>>>>> a334711b
 
         return baseline_height, max_underhang_height, max_char_height
 
@@ -102,7 +84,8 @@
     custom_scaling: float = 1.0,
     font_color=None,  # noqa: ANN001
     *,
-    draw_debug_box: bool = False,
+    draw_debug_box: bool | None = None,
+    draw_box: bool | None = None,
 ):
     """Generates a bitmap font (TGA and TXI) from a TTF font file. Note the default 'draw_boxes', none of these boxes show up in the game (just outside the coords)."""
     if any(resolution) == 0:
@@ -110,17 +93,14 @@
         raise ZeroDivisionError(msg)
 
     font_path, target_path = (Path(p) for p in (font_path, target))
-<<<<<<< HEAD
     charset_list: list[str] = get_charset_from_singlebyte_encoding(lang.get_encoding() or "")
     num_chars: int = len([char for char in charset_list if char])
-=======
-    charset_list: list[str] = get_charset_from_singlebyte_encoding(lang.get_encoding())
-    numchars: int = len([char for char in charset_list if char])
->>>>>>> a334711b
 
     # Calculate grid cell size
-    characters_per_column, characters_per_row = math.ceil(math.sqrt(num_chars)), math.ceil(math.sqrt(num_chars))
-    grid_cell_size: int = min(resolution[0] // characters_per_column, resolution[1] // characters_per_row)
+    grid = _BitmapGrid(resolution, num_chars)
+    characters_per_column = grid.chars_per_col
+    characters_per_row = grid.chars_per_row
+    grid_cell_size: int = grid.cell_size
 
     # Using a square grid cell, set the font size to fit within this cell
     pil_font: ImageFont.FreeTypeFont = ImageFont.truetype(str(font_path), grid_cell_size)
@@ -142,6 +122,9 @@
     font_size: int = min(new_original_resolution[0] // characters_per_column, new_original_resolution[1] // characters_per_row)
     pil_font: ImageFont.FreeTypeFont = ImageFont.truetype(str(font_path), font_size)
     metrics: _FontMetrics = _FontMetrics(pil_font, charset_list)
+
+    # Determine debug behavior
+    debug_flag: bool = draw_debug_box if draw_debug_box is not None else bool(draw_box)
 
     # Create charset image
     charset_image: Image.Image = Image.new("RGBA", resolution, (0, 0, 0, 0))
@@ -158,8 +141,7 @@
             upper_left_coords.append((0.000001, 0.000001, 0))
             lower_right_coords.append((0.000002, 0.000002, 0))
             continue
-
-        cell_height: float = resolution[1] / characters_per_row
+        cell_height: float = grid.cell_height
 
         # Calculate normalized coordinates for upper left
         norm_x1: float = grid_x / characters_per_column
@@ -189,7 +171,7 @@
         pixel_y1 = pixel_y2 - metrics.max_char_height
 
         # Draw a red rectangle around the character based on actual text dimensions
-        if draw_debug_box:
+        if debug_flag:
             draw.rectangle((pixel_x1, pixel_y1, pixel_x2, pixel_y2), outline="red")
 
         # Calculate normalized coordinates
@@ -236,10 +218,11 @@
     font_path: os.PathLike | str,
     resolution: tuple[int, int],
     lang: Language,
+    draw_box: bool = False,
     custom_scaling: float = 1.0,
     font_color: Any | None = None,
     *,
-    draw_debug_box: bool = False,
+    draw_debug_box: bool | None = None,
 ) -> None:
     """Generate bitmap fonts for all KotOR font textures.
 
@@ -248,7 +231,7 @@
         font_path: Path to the TTF font file
         resolution: Tuple of (width, height) for the bitmap
         lang: Language for character encoding
-        draw_box: Whether to draw debug boxes around characters
+        draw_box: Whether to draw debug boxes around characters (alias for draw_debug_box)
         custom_scaling: Custom scaling factor for the font
         font_color: RGBA color tuple for the font (default: white)
     """
@@ -267,4 +250,5 @@
             custom_scaling,
             font_color,
             draw_debug_box=draw_debug_box,
+            draw_box=draw_box,
         )
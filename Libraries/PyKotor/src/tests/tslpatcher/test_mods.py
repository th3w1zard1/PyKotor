import os
import pathlib
import sys
import unittest
from unittest import TestCase

THIS_SCRIPT_PATH = pathlib.Path(__file__)
PYKOTOR_PATH = THIS_SCRIPT_PATH.parents[2].resolve()
UTILITY_PATH = THIS_SCRIPT_PATH.parents[4].joinpath("Utility", "src").resolve()
if PYKOTOR_PATH.exists():
    working_dir = str(PYKOTOR_PATH)
    if working_dir in sys.path:
        sys.path.remove(working_dir)
        os.chdir(PYKOTOR_PATH.parent)
    sys.path.insert(0, working_dir)
if UTILITY_PATH.exists():
    working_dir = str(UTILITY_PATH)
    if working_dir in sys.path:
        sys.path.remove(working_dir)
    sys.path.insert(0, working_dir)

from pykotor.common.geometry import Vector3, Vector4
from pykotor.common.language import LocalizedString
from pykotor.common.misc import Game, ResRef
from pykotor.resource.formats.gff.gff_auto import bytes_gff, read_gff
from pykotor.resource.formats.gff.gff_data import GFFStruct, GFF, GFFFieldType, GFFList
from pykotor.resource.formats.ssf.ssf_data import SSF, SSFSound
from pykotor.resource.formats.ssf.ssf_auto import bytes_ssf, read_ssf
from pykotor.resource.formats.tlk.tlk_data import TLK
from pykotor.resource.formats.twoda.twoda_data import TwoDA
from pykotor.resource.formats.twoda.twoda_auto import bytes_2da, read_2da
from pykotor.tslpatcher.logger import PatchLogger
from pykotor.tslpatcher.memory import NoTokenUsage, PatcherMemory, TokenUsage2DA, TokenUsageTLK
from pykotor.tslpatcher.mods.gff import (
    AddFieldGFF,
    AddStructToListGFF,
    FieldValue2DAMemory,
    FieldValueConstant,
    FieldValueTLKMemory,
    LocalizedStringDelta,
    ModificationsGFF,
    ModifyFieldGFF,
    ModifyGFF,
)
from pykotor.tslpatcher.mods.ssf import ModificationsSSF, ModifySSF
from pykotor.tslpatcher.mods.tlk import ModificationsTLK, ModifyTLK
from pykotor.tslpatcher.mods.twoda import (
    AddColumn2DA,
    AddRow2DA,
    ChangeRow2DA,
    CopyRow2DA,
    Modifications2DA,
    RowValue2DAMemory,
    RowValueConstant,
    RowValueHigh,
    RowValueRowCell,
    RowValueRowIndex,
    RowValueRowLabel,
    RowValueTLKMemory,
    Target,
    TargetType,
)
from utility.path import PureWindowsPath

# TODO Error, Warning tracking

<<<<<<< HEAD
=======

>>>>>>> 0799d47c
class TestManipulateTLK(TestCase):
    def test_apply_append(self):
        memory = PatcherMemory()

        config = ModificationsTLK()

        m1 = ModifyTLK(0)
        m1.text = "Append2"
        m1.sound = ResRef.from_blank()
        m2 = ModifyTLK(1)
        m2.text = "Append1"
        m2.sound = ResRef.from_blank()

        config.modifiers.append(m1)
        config.modifiers.append(m2)

        dialog_tlk = TLK()
        dialog_tlk.add("Old1")
        dialog_tlk.add("Old2")

        config.apply(dialog_tlk, memory, PatchLogger(), Game.K1)

        self.assertEqual(4, len(dialog_tlk))
        self.assertEqual("Append2", dialog_tlk.get(2).text)
        self.assertEqual("Append1", dialog_tlk.get(3).text)

        self.assertEqual(2, memory.memory_str[0])
        self.assertEqual(3, memory.memory_str[1])

        # [Dialog] [Append] [Token] [Text]
        # 0        -        -       Old1
        # 1        -        -       Old2
        # 2        1        0       Append2
        # 3        0        1       Append1
    def test_apply_replace(self):
        memory = PatcherMemory()

        config = ModificationsTLK()
        config.modifiers.append(ModifyTLK(3, "Replace3", ResRef.from_blank(), True))
        config.modifiers.append(ModifyTLK(2, "Replace2", ResRef.from_blank(), True))

        dialog_tlk = TLK()
        dialog_tlk.add("Old1")
        dialog_tlk.add("Old2")
        dialog_tlk.add("Old3")
        dialog_tlk.add("Old4")

        config.apply(dialog_tlk, memory, PatchLogger(), Game.K1)

        self.assertEqual(4, len(dialog_tlk))
        self.assertEqual("Replace2", dialog_tlk.get(2).text)
        self.assertEqual("Replace3", dialog_tlk.get(3).text)

        self.assertEqual(2, memory.memory_str[2])
        self.assertEqual(3, memory.memory_str[3])

        # [Dialog] [Append] [Token] [Text]
        # 0        -        -       Old1
        # 1        -        -       Old2
        # 2        1        0       Append2
        # 3        0        1       Append1


class TestManipulate2DA(TestCase):
    # region Change Row
    def test_change_existing_rowindex(self):
        twoda = TwoDA(["Col1", "Col2", "Col3"])
        twoda.add_row("0", {"Col1": "a", "Col2": "b", "Col3": "c"})
        twoda.add_row("1", {"Col1": "d", "Col2": "e", "Col3": "f"})

        memory = PatcherMemory()
        logger = PatchLogger()
        config = Modifications2DA("")
        config.modifiers.append(ChangeRow2DA("", Target(TargetType.ROW_INDEX, 1), {"Col1": RowValueConstant("X")}))
        config.apply(twoda, memory, logger, Game.K1)

        self.assertEqual(["a", "X"], twoda.get_column("Col1"))
        self.assertEqual(["b", "e"], twoda.get_column("Col2"))
        self.assertEqual(["c", "f"], twoda.get_column("Col3"))

    def test_change_existing_rowlabel(self):
        twoda = TwoDA(["Col1", "Col2", "Col3"])
        twoda.add_row("0", {"Col1": "a", "Col2": "b", "Col3": "c"})
        twoda.add_row("1", {"Col1": "d", "Col2": "e", "Col3": "f"})

        memory = PatcherMemory()
        logger = PatchLogger()
        config = Modifications2DA("")
        config.modifiers.append(ChangeRow2DA("", Target(TargetType.ROW_LABEL, "1"), {"Col1": RowValueConstant("X")}))
        config.apply(twoda, memory, logger, Game.K1)

        self.assertEqual(["a", "X"], twoda.get_column("Col1"))
        self.assertEqual(["b", "e"], twoda.get_column("Col2"))
        self.assertEqual(["c", "f"], twoda.get_column("Col3"))

    def test_change_existing_labelindex(self):
        twoda = TwoDA(["label", "Col2", "Col3"])
        twoda.add_row("0", {"label": "a", "Col2": "b", "Col3": "c"})
        twoda.add_row("1", {"label": "d", "Col2": "e", "Col3": "f"})

        memory = PatcherMemory()
        logger = PatchLogger()
        config = Modifications2DA("")
        config.modifiers.append(
            ChangeRow2DA(
                "",
                Target(TargetType.LABEL_COLUMN, "d"),
                {"Col2": RowValueConstant("X")},
            )
        )
        config.apply(twoda, memory, logger, Game.K1)

        self.assertEqual(["a", "d"], twoda.get_column("label"))
        self.assertEqual(["b", "X"], twoda.get_column("Col2"))
        self.assertEqual(["c", "f"], twoda.get_column("Col3"))

    def test_change_assign_tlkmemory(self):
        twoda = TwoDA(["Col1", "Col2", "Col3"])
        twoda.add_row("0", {"Col1": "a", "Col2": "b", "Col3": "c"})
        twoda.add_row("1", {"Col1": "d", "Col2": "e", "Col3": "f"})

        logger = PatchLogger()
        memory = PatcherMemory()
        memory.memory_str[0] = 0
        memory.memory_str[1] = 1
        config = Modifications2DA("")
        config.modifiers.append(ChangeRow2DA("", Target(TargetType.ROW_INDEX, 0), {"Col1": RowValueTLKMemory(0)}))
        config.modifiers.append(ChangeRow2DA("", Target(TargetType.ROW_INDEX, 1), {"Col1": RowValueTLKMemory(1)}))
        twoda = read_2da(config.patch_resource(bytes_2da(twoda), memory, logger, Game.K1))

        self.assertEqual(["0", "1"], twoda.get_column("Col1"))
        self.assertEqual(["b", "e"], twoda.get_column("Col2"))
        self.assertEqual(["c", "f"], twoda.get_column("Col3"))

    def test_change_assign_2damemory(self):
        twoda = TwoDA(["Col1", "Col2", "Col3"])
        twoda.add_row("0", {"Col1": "a", "Col2": "b", "Col3": "c"})
        twoda.add_row("1", {"Col1": "d", "Col2": "e", "Col3": "f"})

        logger = PatchLogger()
        memory = PatcherMemory()
        memory.memory_2da[0] = "mem0"
        memory.memory_2da[1] = "mem1"
        config = Modifications2DA("")
        config.modifiers.append(ChangeRow2DA("", Target(TargetType.ROW_INDEX, 0), {"Col1": RowValue2DAMemory(0)}))
        config.modifiers.append(ChangeRow2DA("", Target(TargetType.ROW_INDEX, 1), {"Col1": RowValue2DAMemory(1)}))
        config.apply(twoda, memory, logger, Game.K1)

        self.assertEqual(["mem0", "mem1"], twoda.get_column("Col1"))
        self.assertEqual(["b", "e"], twoda.get_column("Col2"))
        self.assertEqual(["c", "f"], twoda.get_column("Col3"))

    def test_change_assign_high(self):
        twoda = TwoDA(["Col1", "Col2", "Col3"])
        twoda.add_row("0", {"Col1": " ", "Col2": "3", "Col3": "5"})
        twoda.add_row("1", {"Col1": "2", "Col2": "4", "Col3": "6"})

        logger = PatchLogger()
        memory = PatcherMemory()
        config = Modifications2DA("")
        config.modifiers.append(ChangeRow2DA("", Target(TargetType.ROW_INDEX, 0), {"Col1": RowValueHigh("Col1")}))
        config.modifiers.append(ChangeRow2DA("", Target(TargetType.ROW_INDEX, 0), {"Col2": RowValueHigh("Col2")}))
        config.apply(twoda, memory, logger, Game.K1)

        self.assertEqual(["3", "2"], twoda.get_column("Col1"))
        self.assertEqual(["5", "4"], twoda.get_column("Col2"))
        self.assertEqual(["5", "6"], twoda.get_column("Col3"))

    def test_set_2damemory_rowindex(self):
        twoda = TwoDA(["Col1", "Col2", "Col3"])
        twoda.add_row("0", {"Col1": "a", "Col2": "b", "Col3": "c"})
        twoda.add_row("1", {"Col1": "d", "Col2": "e", "Col3": "f"})

        logger = PatchLogger()
        memory = PatcherMemory()
        config = Modifications2DA("")
        config.modifiers.append(
            ChangeRow2DA(
                "",
                Target(TargetType.ROW_INDEX, 1),
                {},
                store_2da={5: RowValueRowIndex()},
            )
        )
        config.apply(twoda, memory, logger, Game.K1)

        self.assertEqual(["a", "d"], twoda.get_column("Col1"))
        self.assertEqual(["b", "e"], twoda.get_column("Col2"))
        self.assertEqual(["c", "f"], twoda.get_column("Col3"))
        self.assertEqual("1", memory.memory_2da[5])

    def test_set_2damemory_rowlabel(self):
        twoda = TwoDA(["Col1", "Col2", "Col3"])
        twoda.add_row("0", {"Col1": "a", "Col2": "b", "Col3": "c"})
        twoda.add_row("r1", {"Col1": "d", "Col2": "e", "Col3": "f"})

        logger = PatchLogger()
        memory = PatcherMemory()
        config = Modifications2DA("")
        config.modifiers.append(
            ChangeRow2DA(
                "",
                Target(TargetType.ROW_INDEX, 1),
                {},
                store_2da={5: RowValueRowLabel()},
            )
        )
        config.apply(twoda, memory, logger, Game.K1)

        self.assertEqual(["a", "d"], twoda.get_column("Col1"))
        self.assertEqual(["b", "e"], twoda.get_column("Col2"))
        self.assertEqual(["c", "f"], twoda.get_column("Col3"))
        self.assertEqual("r1", memory.memory_2da[5])

    def test_set_2damemory_columnlabel(self):
        twoda = TwoDA(["label", "Col2", "Col3"])
        twoda.add_row("0", {"label": "a", "Col2": "b", "Col3": "c"})
        twoda.add_row("1", {"label": "d", "Col2": "e", "Col3": "f"})

        logger = PatchLogger()
        memory = PatcherMemory()
        config = Modifications2DA("")
        config.modifiers.append(
            ChangeRow2DA(
                "",
                Target(TargetType.ROW_INDEX, 1),
                {},
                store_2da={5: RowValueRowCell("label")},
            )
        )
        config.apply(twoda, memory, logger, Game.K1)

        self.assertEqual(["a", "d"], twoda.get_column("label"))
        self.assertEqual(["b", "e"], twoda.get_column("Col2"))
        self.assertEqual(["c", "f"], twoda.get_column("Col3"))
        self.assertEqual("d", memory.memory_2da[5])

    # endregion

    # region Add Row
    def test_add_rowlabel_use_maxrowlabel(self):
        twoda = TwoDA(["Col1"])
        twoda.add_row("0", {})

        logger = PatchLogger()
        memory = PatcherMemory()

        config = Modifications2DA("")
        config.modifiers.append(AddRow2DA("", None, None, {}))
        config.modifiers.append(AddRow2DA("", None, None, {}))
        config.apply(twoda, memory, logger, Game.K1)

        self.assertEqual(3, twoda.get_height())
        self.assertEqual("0", twoda.get_label(0))
        self.assertEqual("1", twoda.get_label(1))
        self.assertEqual("2", twoda.get_label(2))

    def test_add_rowlabel_use_constant(self):
        twoda = TwoDA(["Col1"])

        logger = PatchLogger()
        memory = PatcherMemory()

        config = Modifications2DA("")
        config.modifiers.append(AddRow2DA("", None, "r1", {}))
        config.apply(twoda, memory, logger, Game.K1)

        self.assertEqual(1, twoda.get_height())
        self.assertEqual("r1", twoda.get_label(0))

    def test_add_rowlabel_existing(self):
        twoda = TwoDA(["Col1", "Col2"])
        twoda.add_row("0", {"Col1": "123", "Col2": "456"})

        logger = PatchLogger()
        memory = PatcherMemory()

        config = Modifications2DA("")
        config.modifiers.append(
            AddRow2DA(
                "",
                "Col1",
                None,
                {"Col1": RowValueConstant("123"), "Col2": RowValueConstant("ABC")},
            )
        )
        twoda = read_2da(config.patch_resource(bytes_2da(twoda), memory, logger, Game.K1))

        self.assertEqual(1, twoda.get_height())
        self.assertEqual("0", twoda.get_label(0))

    def test_add_exclusive_notexists(self):
        """Exclusive column is specified and the value in the new row is unique. Add a new row."""
        twoda = TwoDA(["Col1", "Col2", "Col3"])
        twoda.add_row("0", {"Col1": "a", "Col2": "b", "Col3": "c"})
        twoda.add_row("1", {"Col1": "d", "Col2": "e", "Col3": "f"})

        logger = PatchLogger()
        memory = PatcherMemory()
        config = Modifications2DA("")
        config.modifiers.append(
            AddRow2DA(
                "",
                "Col1",
                "2",
                {
                    "Col1": RowValueConstant("g"),
                    "Col2": RowValueConstant("h"),
                    "Col3": RowValueConstant("i"),
                },
            )
        )
        config.apply(twoda, memory, logger, Game.K1)

        self.assertEqual(3, twoda.get_height())
        self.assertEqual("2", twoda.get_label(2))
        self.assertEqual(["a", "d", "g"], twoda.get_column("Col1"))
        self.assertEqual(["b", "e", "h"], twoda.get_column("Col2"))
        self.assertEqual(["c", "f", "i"], twoda.get_column("Col3"))

    def test_add_exclusive_exists(self):
        """Exclusive column is specified but the value in the new row is already used. Edit the existing row."""
        twoda = TwoDA(["Col1", "Col2", "Col3"])
        twoda.add_row("0", {"Col1": "a", "Col2": "b", "Col3": "c"})
        twoda.add_row("1", {"Col1": "d", "Col2": "e", "Col3": "f"})
        twoda.add_row("2", {"Col1": "g", "Col2": "h", "Col3": "i"})

        logger = PatchLogger()
        memory = PatcherMemory()
        config = Modifications2DA("")
        config.modifiers.append(
            AddRow2DA(
                "",
                "Col1",
                "3",
                {
                    "Col1": RowValueConstant("g"),
                    "Col2": RowValueConstant("X"),
                    "Col3": RowValueConstant("Y"),
                },
            )
        )
        config.apply(twoda, memory, logger, Game.K1)

        self.assertEqual(3, twoda.get_height())
        self.assertEqual(["a", "d", "g"], twoda.get_column("Col1"))
        self.assertEqual(["b", "e", "X"], twoda.get_column("Col2"))
        self.assertEqual(["c", "f", "Y"], twoda.get_column("Col3"))

    def test_add_exclusive_badcolumn(self):
        twoda = TwoDA(["Col1", "Col2", "Col3"])
        twoda.add_row("0", {"Col1": "a", "Col2": "b", "Col3": "c"})
        twoda.add_row("1", {"Col1": "d", "Col2": "e", "Col3": "f"})

        logger = PatchLogger()
        memory = PatcherMemory()
        config = Modifications2DA("")
        config.modifiers.append(AddRow2DA("", "Col4", "2", {}))
        # twoda = read_2da(config.apply(bytes_2da(twoda), memory))
        # TODO

    def test_add_exclusive_none(self):
        twoda = TwoDA(["Col1", "Col2", "Col3"])
        twoda.add_row("0", {"Col1": "a", "Col2": "b", "Col3": "c"})
        twoda.add_row("1", {"Col1": "d", "Col2": "e", "Col3": "f"})

        logger = PatchLogger()
        memory = PatcherMemory()
        config = Modifications2DA("")
        config.modifiers.append(
            AddRow2DA(
                "",
                "",
                "2",
                {
                    "Col1": RowValueConstant("g"),
                    "Col2": RowValueConstant("h"),
                    "Col3": RowValueConstant("i"),
                },
            )
        )
        config.modifiers.append(
            AddRow2DA(
                "",
                None,
                "3",
                {
                    "Col1": RowValueConstant("j"),
                    "Col2": RowValueConstant("k"),
                    "Col3": RowValueConstant("l"),
                },
            )
        )
        config.apply(twoda, memory, logger, Game.K1)

        self.assertEqual(4, twoda.get_height())
        self.assertEqual(["a", "d", "g", "j"], twoda.get_column("Col1"))
        self.assertEqual(["b", "e", "h", "k"], twoda.get_column("Col2"))
        self.assertEqual(["c", "f", "i", "l"], twoda.get_column("Col3"))

    def test_add_assign_high(self):
        twoda = TwoDA(["Col1", "Col2", "Col3"])
        twoda.add_row("0", {"Col1": "1", "Col2": "b", "Col3": "c"})
        twoda.add_row("1", {"Col1": "2", "Col2": "e", "Col3": "f"})

        logger = PatchLogger()
        memory = PatcherMemory()
        config = Modifications2DA("")
        config.modifiers.append(AddRow2DA("", "", "2", {"Col1": RowValueHigh("Col1")}))
        config.apply(twoda, memory, logger, Game.K1)

        self.assertEqual(["1", "2", "3"], twoda.get_column("Col1"))

    def test_add_assign_tlkmemory(self):
        twoda = TwoDA(["Col1"])

        logger = PatchLogger()
        memory = PatcherMemory()
        memory.memory_str[0] = 5
        memory.memory_str[1] = 6

        config = Modifications2DA("")
        config.modifiers.append(AddRow2DA("", None, "0", {"Col1": RowValueTLKMemory(0)}))
        config.modifiers.append(AddRow2DA("", None, "1", {"Col1": RowValueTLKMemory(1)}))
        config.apply(twoda, memory, logger, Game.K1)

        self.assertEqual(["5", "6"], twoda.get_column("Col1"))

    def test_add_assign_2damemory(self):
        twoda = TwoDA(["Col1"])

        logger = PatchLogger()
        memory = PatcherMemory()
        memory.memory_2da[0] = "5"
        memory.memory_2da[1] = "6"

        config = Modifications2DA("")
        config.modifiers.append(AddRow2DA("", None, "0", {"Col1": RowValue2DAMemory(0)}))
        config.modifiers.append(AddRow2DA("", None, "1", {"Col1": RowValue2DAMemory(1)}))
        config.apply(twoda, memory, logger, Game.K1)

        self.assertEqual(["5", "6"], twoda.get_column("Col1"))

    def test_add_2damemory_rowindex(self):
        twoda = TwoDA(["Col1"])
        twoda.add_row("0", {"Col1": "X"})

        logger = PatchLogger()
        memory = PatcherMemory()
        config = Modifications2DA("")
        config.modifiers.append(
            AddRow2DA(
                "",
                "Col1",
                "1",
                {"Col1": RowValueConstant("X")},
                store_2da={5: RowValueRowIndex()},
            )
        )
        config.modifiers.append(
            AddRow2DA(
                "",
                None,
                "2",
                {"Col1": RowValueConstant("Y")},
                store_2da={6: RowValueRowIndex()},
            )
        )
        config.apply(twoda, memory, logger, Game.K1)

        self.assertEqual(2, twoda.get_height())
        self.assertEqual(["X", "Y"], twoda.get_column("Col1"))
        self.assertEqual("0", memory.memory_2da[5])
        self.assertEqual("1", memory.memory_2da[6])

    # endregion

    # region Copy Row
    def test_copy_existing_rowindex(self):
        twoda = TwoDA(["Col1", "Col2"])
        twoda.add_row("0", {"Col1": "a", "Col2": "b"})
        twoda.add_row("1", {"Col1": "c", "Col2": "d"})

        logger = PatchLogger()
        memory = PatcherMemory()

        config = Modifications2DA("")
        config.modifiers.append(
            CopyRow2DA(
                "",
                Target(TargetType.ROW_INDEX, 0),
                None,
                None,
                {"Col2": RowValueConstant("X")},
            )
        )
        twoda: TwoDA = read_2da(config.patch_resource(bytes_2da(twoda), memory, logger, Game.K1))

        self.assertEqual(3, twoda.get_height())
        self.assertEqual(["a", "c", "a"], twoda.get_column("Col1"))
        self.assertEqual(["b", "d", "X"], twoda.get_column("Col2"))

    def test_copy_existing_rowlabel(self):
        twoda = TwoDA(["Col1", "Col2"])
        twoda.add_row("0", {"Col1": "a", "Col2": "b"})
        twoda.add_row("1", {"Col1": "c", "Col2": "d"})

        logger = PatchLogger()
        memory = PatcherMemory()

        config = Modifications2DA("")
        config.modifiers.append(
            CopyRow2DA(
                "",
                Target(TargetType.ROW_LABEL, "1"),
                None,
                None,
                {"Col2": RowValueConstant("X")},
            )
        )
        config.apply(twoda, memory, logger, Game.K1)

        self.assertEqual(3, twoda.get_height())
        self.assertEqual(["a", "c", "c"], twoda.get_column("Col1"))
        self.assertEqual(["b", "d", "X"], twoda.get_column("Col2"))

    def test_copy_exclusive_notexists(self):
        twoda = TwoDA(["Col1", "Col2"])
        twoda.add_row("0", {"Col1": "a", "Col2": "b"})

        logger = PatchLogger()
        memory = PatcherMemory()

        config = Modifications2DA("")
        config.modifiers.append(
            CopyRow2DA(
                "",
                Target(TargetType.ROW_INDEX, 0),
                "Col1",
                None,
                {"Col1": RowValueConstant("c"), "Col2": RowValueConstant("d")},
            )
        )
        config.apply(twoda, memory, logger, Game.K1)

        self.assertEqual(2, twoda.get_height())
        self.assertEqual("1", twoda.get_label(1))
        self.assertEqual(["a", "c"], twoda.get_column("Col1"))
        self.assertEqual(["b", "d"], twoda.get_column("Col2"))

    def test_copy_exclusive_exists(self):
        twoda = TwoDA(["Col1", "Col2"])
        twoda.add_row("0", {"Col1": "a", "Col2": "b"})

        logger = PatchLogger()
        memory = PatcherMemory()

        config = Modifications2DA("")
        config.modifiers.append(
            CopyRow2DA(
                "",
                Target(TargetType.ROW_INDEX, 0),
                "Col1",
                None,
                {"Col1": RowValueConstant("a"), "Col2": RowValueConstant("X")},
            )
        )
        config.apply(twoda, memory, logger, Game.K1)

        self.assertEqual(1, twoda.get_height())
        self.assertEqual("0", twoda.get_label(0))
        self.assertEqual(["a"], twoda.get_column("Col1"))
        self.assertEqual(["X"], twoda.get_column("Col2"))

    def test_copy_exclusive_none(self):
        twoda = TwoDA(["Col1", "Col2"])
        twoda.add_row("0", {"Col1": "a", "Col2": "b"})

        logger = PatchLogger()
        memory = PatcherMemory()

        config = Modifications2DA("")
        config.modifiers.append(
            CopyRow2DA(
                "",
                Target(TargetType.ROW_INDEX, 0),
                None,
                None,
                {"Col1": RowValueConstant("c"), "Col2": RowValueConstant("d")},
            )
        )
        config.modifiers.append(
            CopyRow2DA(
                "",
                Target(TargetType.ROW_INDEX, 0),
                "",
                "r2",
                {"Col1": RowValueConstant("e"), "Col2": RowValueConstant("f")},
            )
        )
        config.apply(twoda, memory, logger, Game.K1)

        self.assertEqual(3, twoda.get_height())
        self.assertEqual("1", twoda.get_label(1))
        self.assertEqual("r2", twoda.get_label(2))
        self.assertEqual(["a", "c", "e"], twoda.get_column("Col1"))
        self.assertEqual(["b", "d", "f"], twoda.get_column("Col2"))

    def test_copy_set_newrowlabel(self):
        twoda = TwoDA(["Col1", "Col2", "Col3"])
        twoda.add_row("0", {"Col1": "a", "Col2": "b"})
        twoda.add_row("1", {"Col1": "c", "Col2": "d"})

        logger = PatchLogger()
        memory = PatcherMemory()

        config = Modifications2DA("")
        config.modifiers.append(CopyRow2DA("", Target(TargetType.ROW_INDEX, 0), None, "r2", {}))
        config.apply(twoda, memory, logger, Game.K1)

        self.assertEqual("r2", twoda.get_label(2))
        self.assertEqual(["a", "c", "a"], twoda.get_column("Col1"))
        self.assertEqual(["b", "d", "b"], twoda.get_column("Col2"))

    def test_copy_assign_high(self):
        twoda = TwoDA(["Col1", "Col2", "Col3"])
        twoda.add_row("0", {"Col1": "a", "Col2": "1"})
        twoda.add_row("1", {"Col1": "c", "Col2": "2"})

        logger = PatchLogger()
        memory = PatcherMemory()

        config = Modifications2DA("")
        config.modifiers.append(
            CopyRow2DA(
                "",
                Target(TargetType.ROW_INDEX, 0),
                None,
                None,
                {"Col2": RowValueHigh("Col2")},
            )
        )
        config.apply(twoda, memory, logger, Game.K1)

        self.assertEqual(3, twoda.get_height())
        self.assertEqual(["a", "c", "a"], twoda.get_column("Col1"))
        self.assertEqual(["1", "2", "3"], twoda.get_column("Col2"))

    def test_copy_assign_tlkmemory(self):
        twoda = TwoDA(["Col1", "Col2", "Col3"])
        twoda.add_row("0", {"Col1": "a", "Col2": "1"})
        twoda.add_row("1", {"Col1": "c", "Col2": "2"})

        logger = PatchLogger()
        memory = PatcherMemory()
        memory.memory_str[0] = 5

        config = Modifications2DA("")
        config.modifiers.append(
            CopyRow2DA(
                "",
                Target(TargetType.ROW_INDEX, 0),
                None,
                None,
                {"Col2": RowValueTLKMemory(0)},
            )
        )
        config.apply(twoda, memory, logger, Game.K1)

        self.assertEqual(["a", "c", "a"], twoda.get_column("Col1"))
        self.assertEqual(["1", "2", "5"], twoda.get_column("Col2"))

    def test_copy_assign_2damemory(self):
        twoda = TwoDA(["Col1", "Col2"])
        twoda.add_row("0", {"Col1": "a", "Col2": "1"})
        twoda.add_row("1", {"Col1": "c", "Col2": "2"})

        logger = PatchLogger()
        memory = PatcherMemory()
        memory.memory_2da[0] = "5"

        config = Modifications2DA("")
        config.modifiers.append(
            CopyRow2DA(
                "",
                Target(TargetType.ROW_INDEX, 0),
                None,
                None,
                {"Col2": RowValue2DAMemory(0)},
            )
        )
        config.apply(twoda, memory, logger, Game.K1)

        self.assertEqual(["a", "c", "a"], twoda.get_column("Col1"))
        self.assertEqual(["1", "2", "5"], twoda.get_column("Col2"))

    def test_copy_2damemory_rowindex(self):
        twoda = TwoDA(["Col1", "Col2"])
        twoda.add_row("0", {"Col1": "a", "Col2": "b"})
        twoda.add_row("1", {"Col1": "c", "Col2": "d"})

        logger = PatchLogger()
        memory = PatcherMemory()

        config = Modifications2DA("")
        config.modifiers.append(
            CopyRow2DA(
                "",
                Target(TargetType.ROW_INDEX, 0),
                None,
                None,
                {},
                store_2da={5: RowValueRowIndex()},
            )
        )
        config.apply(twoda, memory, logger, Game.K1)

        self.assertEqual(["a", "c", "a"], twoda.get_column("Col1"))
        self.assertEqual(["b", "d", "b"], twoda.get_column("Col2"))
        self.assertEqual("2", memory.memory_2da[5])

    # endregion

    # region Add Column
    def test_addcolumn_empty(self):
        twoda = TwoDA(["Col1", "Col2"])
        twoda.add_row("0", {"Col1": "a", "Col2": "b"})
        twoda.add_row("1", {"Col1": "c", "Col2": "d"})

        logger = PatchLogger()
        memory = PatcherMemory()

        config = Modifications2DA("")
        config.modifiers.append(AddColumn2DA("", "Col3", "", {}, {}, {}))
        config.apply(twoda, memory, logger, Game.K1)

        self.assertEqual(["a", "c"], twoda.get_column("Col1"))
        self.assertEqual(["b", "d"], twoda.get_column("Col2"))
        self.assertEqual(["", ""], twoda.get_column("Col3"))

    def test_addcolumn_default(self):
        twoda = TwoDA(["Col1", "Col2"])
        twoda.add_row("0", {"Col1": "a", "Col2": "b"})
        twoda.add_row("1", {"Col1": "c", "Col2": "d"})

        logger = PatchLogger()
        memory = PatcherMemory()

        config = Modifications2DA("")
        config.modifiers.append(AddColumn2DA("", "Col3", "X", {}, {}, {}))
        config.apply(twoda, memory, logger, Game.K1)

        self.assertEqual(["a", "c"], twoda.get_column("Col1"))
        self.assertEqual(["b", "d"], twoda.get_column("Col2"))
        self.assertEqual(["X", "X"], twoda.get_column("Col3"))

    def test_addcolumn_rowindex_constant(self):
        twoda = TwoDA(["Col1", "Col2"])
        twoda.add_row("0", {"Col1": "a", "Col2": "b"})
        twoda.add_row("1", {"Col1": "c", "Col2": "d"})

        logger = PatchLogger()
        memory = PatcherMemory()

        config = Modifications2DA("")
        config.modifiers.append(AddColumn2DA("", "Col3", "", {0: RowValueConstant("X")}, {}, {}))
        config.apply(twoda, memory, logger, Game.K1)

        self.assertEqual(["a", "c"], twoda.get_column("Col1"))
        self.assertEqual(["b", "d"], twoda.get_column("Col2"))
        self.assertEqual(["X", ""], twoda.get_column("Col3"))

    def test_addcolumn_rowlabel_2damemory(self):
        twoda = TwoDA(["Col1", "Col2"])
        twoda.add_row("0", {"Col1": "a", "Col2": "b"})
        twoda.add_row("1", {"Col1": "c", "Col2": "d"})

        logger = PatchLogger()
        memory = PatcherMemory()
        memory.memory_2da[5] = "ABC"

        config = Modifications2DA("")
        config.modifiers.append(AddColumn2DA("", "Col3", "", {}, {"1": RowValue2DAMemory(5)}, {}))
        config.apply(twoda, memory, logger, Game.K1)

        self.assertEqual(["a", "c"], twoda.get_column("Col1"))
        self.assertEqual(["b", "d"], twoda.get_column("Col2"))
        self.assertEqual(["", "ABC"], twoda.get_column("Col3"))

    def test_addcolumn_rowlabel_tlkmemory(self):
        twoda = TwoDA(["Col1", "Col2"])
        twoda.add_row("0", {"Col1": "a", "Col2": "b"})
        twoda.add_row("1", {"Col1": "c", "Col2": "d"})

        logger = PatchLogger()
        memory = PatcherMemory()
        memory.memory_str[5] = 123

        config = Modifications2DA("")
        config.modifiers.append(AddColumn2DA("", "Col3", "", {}, {"1": RowValueTLKMemory(5)}, {}))
        config.apply(twoda, memory, logger, Game.K1)

        self.assertEqual(["a", "c"], twoda.get_column("Col1"))
        self.assertEqual(["b", "d"], twoda.get_column("Col2"))
        self.assertEqual(["", "123"], twoda.get_column("Col3"))

    def test_addcolumn_2damemory_index(self):
        twoda = TwoDA(["Col1", "Col2"])
        twoda.add_row("0", {"Col1": "a", "Col2": "b"})
        twoda.add_row("1", {"Col1": "c", "Col2": "d"})

        logger = PatchLogger()
        memory = PatcherMemory()

        config = Modifications2DA("")
        config.modifiers.append(
            AddColumn2DA(
                "",
                "Col3",
                "",
                {0: RowValueConstant("X"), 1: RowValueConstant("Y")},
                {},
                store_2da={0: "I0"},
            )
        )
        config.apply(twoda, memory, logger, Game.K1)

        self.assertEqual(["a", "c"], twoda.get_column("Col1"))
        self.assertEqual(["b", "d"], twoda.get_column("Col2"))
        self.assertEqual(["X", "Y"], twoda.get_column("Col3"))
        self.assertEqual("X", memory.memory_2da[0])

    def test_addcolumn_2damemory_line(self):
        twoda = TwoDA(["Col1", "Col2"])
        twoda.add_row("0", {"Col1": "a", "Col2": "b"})
        twoda.add_row("1", {"Col1": "c", "Col2": "d"})

        logger = PatchLogger()
        memory = PatcherMemory()

        config = Modifications2DA("")
        config.modifiers.append(
            AddColumn2DA(
                "",
                "Col3",
                "",
                {0: RowValueConstant("X"), 1: RowValueConstant("Y")},
                {},
                store_2da={0: "L1"},
            )
        )
        config.apply(twoda, memory, logger, Game.K1)

        self.assertEqual(["a", "c"], twoda.get_column("Col1"))
        self.assertEqual(["b", "d"], twoda.get_column("Col2"))
        self.assertEqual(["X", "Y"], twoda.get_column("Col3"))
        self.assertEqual("Y", memory.memory_2da[0])

    # endregion


class TestManipulateGFF(TestCase):
    def test_modify_field_uint8(self):
        gff = GFF()
        gff.root.set_uint8("Field1", 1)

        memory = PatcherMemory()

        config = ModificationsGFF("", False, [ModifyFieldGFF("Field1", FieldValueConstant(2))])
        gff = read_gff(config.patch_resource(bytes_gff(gff), memory, PatchLogger(), Game.K1))

        self.assertEqual(2, gff.root.get_uint8("Field1"))

    def test_modify_field_int8(self):
        gff = GFF()
        gff.root.set_int8("Field1", 1)

        memory = PatcherMemory()

        config = ModificationsGFF("", False, [ModifyFieldGFF("Field1", FieldValueConstant(2))])
        gff = read_gff(config.patch_resource(bytes_gff(gff), memory, PatchLogger(), Game.K1))

        self.assertEqual(2, gff.root.get_int8("Field1"))

    def test_modify_field_uint16(self):
        gff = GFF()
        gff.root.set_uint16("Field1", 1)

        memory = PatcherMemory()

        config = ModificationsGFF("", False, [ModifyFieldGFF("Field1", FieldValueConstant(2))])
        gff = read_gff(config.patch_resource(bytes_gff(gff), memory, PatchLogger(), Game.K1))

        self.assertEqual(2, gff.root.get_uint16("Field1"))

    def test_modify_field_int16(self):
        gff = GFF()
        gff.root.set_int16("Field1", 1)

        memory = PatcherMemory()

        config = ModificationsGFF("", False, [ModifyFieldGFF("Field1", FieldValueConstant(2))])
        gff = read_gff(config.patch_resource(bytes_gff(gff), memory, PatchLogger(), Game.K1))

        self.assertEqual(2, gff.root.get_int16("Field1"))

    def test_modify_field_uint32(self):
        gff = GFF()
        gff.root.set_uint32("Field1", 1)

        memory = PatcherMemory()

        config = ModificationsGFF("", False, [ModifyFieldGFF("Field1", FieldValueConstant(2))])
        gff = read_gff(config.patch_resource(bytes_gff(gff), memory, PatchLogger(), Game.K1))

        self.assertEqual(2, gff.root.get_uint32("Field1"))

    def test_modify_field_int32(self):
        gff = GFF()
        gff.root.set_int32("Field1", 1)

        memory = PatcherMemory()

        config = ModificationsGFF("", False, [ModifyFieldGFF("Field1", FieldValueConstant(2))])
        gff = read_gff(config.patch_resource(bytes_gff(gff), memory, PatchLogger(), Game.K1))

        self.assertEqual(2, gff.root.get_int32("Field1"))

    def test_modify_field_uint64(self):
        gff = GFF()
        gff.root.set_uint64("Field1", 1)

        memory = PatcherMemory()

        config = ModificationsGFF("", False, [ModifyFieldGFF("Field1", FieldValueConstant(2))])
        gff = read_gff(config.patch_resource(bytes_gff(gff), memory, PatchLogger(), Game.K1))

        self.assertEqual(2, gff.root.get_uint64("Field1"))

    def test_modify_field_int64(self):
        gff = GFF()
        gff.root.set_int64("Field1", 1)

        memory = PatcherMemory()

        config = ModificationsGFF("", False, [ModifyFieldGFF("Field1", FieldValueConstant(2))])
        gff = read_gff(config.patch_resource(bytes_gff(gff), memory, PatchLogger(), Game.K1))

        self.assertEqual(2, gff.root.get_int64("Field1"))

    def test_modify_field_single(self):
        gff = GFF()
        gff.root.set_single("Field1", 1.234)

        memory = PatcherMemory()

        config = ModificationsGFF("", False, [ModifyFieldGFF("Field1", FieldValueConstant(2.345))])
        gff = read_gff(config.patch_resource(bytes_gff(gff), memory, PatchLogger(), Game.K1))

        self.assertEqual(2.3450000286102295, gff.root.get_single("Field1"))

    def test_modify_field_double(self):
        gff = GFF()
        gff.root.set_double("Field1", 1.234567)

        memory = PatcherMemory()

        config = ModificationsGFF("", False, [ModifyFieldGFF("Field1", FieldValueConstant(2.345678))])
        gff = read_gff(config.patch_resource(bytes_gff(gff), memory, PatchLogger(), Game.K1))

        self.assertEqual(2.345678, gff.root.get_double("Field1"))

    def test_modify_field_string(self):
        gff = GFF()
        gff.root.set_string("Field1", "abc")

        memory = PatcherMemory()

        config = ModificationsGFF("", False, [ModifyFieldGFF("Field1", FieldValueConstant("def"))])
        gff = read_gff(config.patch_resource(bytes_gff(gff), memory, PatchLogger(), Game.K1))

        self.assertEqual("def", gff.root.get_string("Field1"))

    def test_modify_field_locstring(self):
        gff = GFF()
        gff.root.set_locstring("Field1", LocalizedString(0))

        memory = PatcherMemory()

        config = ModificationsGFF(
            "",
            False,
            [
                ModifyFieldGFF(
                    "Field1",
                    FieldValueConstant(LocalizedStringDelta(FieldValueConstant(1))),
                )
            ],
        )
        gff = read_gff(config.patch_resource(bytes_gff(gff), memory, PatchLogger(), Game.K1))

        self.assertEqual(1, gff.root.get_locstring("Field1").stringref)

    def test_modify_field_vector3(self):
        gff = GFF()
        gff.root.set_vector3("Field1", Vector3(0, 1, 2))

        memory = PatcherMemory()

        config = ModificationsGFF("", False, [ModifyFieldGFF("Field1", FieldValueConstant(Vector3(1, 2, 3)))])
        gff = read_gff(config.patch_resource(bytes_gff(gff), memory, PatchLogger(), Game.K1))

        self.assertEqual(Vector3(1, 2, 3), gff.root.get_vector3("Field1"))

    def test_modify_field_vector4(self):
        gff = GFF()
        gff.root.set_vector4("Field1", Vector4(0, 1, 2, 3))

        memory = PatcherMemory()

        config = ModificationsGFF(
            "",
            False,
            [ModifyFieldGFF("Field1", FieldValueConstant(Vector4(1, 2, 3, 4)))],
        )
        gff = read_gff(config.patch_resource(bytes_gff(gff), memory, PatchLogger(), Game.K1))

        self.assertEqual(Vector4(1, 2, 3, 4), gff.root.get_vector4("Field1"))

    def test_modify_nested(self):
        gff = GFF()
        gff_list = gff.root.set_list("List", GFFList())
        gff_struct = gff_list.add(0)
        gff_struct.set_string("String", "")

        memory = PatcherMemory()
        modifiers: list[ModifyGFF] = [ModifyFieldGFF(PureWindowsPath("List\\0\\String"), FieldValueConstant("abc"))]

        config = ModificationsGFF("", False, modifiers)
        gff = read_gff(config.patch_resource(bytes_gff(gff), memory, PatchLogger(), Game.K1))
        patched_gff_list = gff.root.get_list("List")
        patched_gff_struct = patched_gff_list.at(0)

        self.assertEqual("abc", patched_gff_struct.get_string("String"))

    def test_modify_2damemory(self):
        gff = GFF()
        gff.root.set_string("String", "")
        gff.root.set_uint8("Integer", 0)

        memory = PatcherMemory()
        memory.memory_2da[5] = "123"

        config = ModificationsGFF("", False, [])
        config.modifiers.append(ModifyFieldGFF("String", FieldValue2DAMemory(5)))
        config.modifiers.append(ModifyFieldGFF("Integer", FieldValue2DAMemory(5)))
        gff = read_gff(config.patch_resource(bytes_gff(gff), memory, PatchLogger(), Game.K1))

        self.assertEqual("123", gff.root.get_string("String"))
        self.assertEqual(123, gff.root.get_uint8("Integer"))

    def test_modify_tlkmemory(self):
        gff = GFF()
        gff.root.set_string("String", "")
        gff.root.set_uint8("Integer", 0)

        memory = PatcherMemory()
        memory.memory_str[5] = 123

        config = ModificationsGFF("", False, [])
        config.modifiers.append(ModifyFieldGFF("String", FieldValueTLKMemory(5)))
        config.modifiers.append(ModifyFieldGFF("Integer", FieldValueTLKMemory(5)))
        gff = read_gff(config.patch_resource(bytes_gff(gff), memory, PatchLogger(), Game.K1))

        self.assertEqual("123", gff.root.get_string("String"))
        self.assertEqual(123, gff.root.get_uint8("Integer"))

    def test_add_newnested(self):
        gff = GFF()

        memory = PatcherMemory()

        add_field1 = AddFieldGFF("", "List", GFFFieldType.List, FieldValueConstant(GFFList()), PureWindowsPath(""))

        add_field2 = AddStructToListGFF("", FieldValueConstant(GFFStruct()), PureWindowsPath("List"))
        add_field1.modifiers.append(add_field2)

        add_field3 = AddFieldGFF(
            "", "SomeInteger", GFFFieldType.UInt8, FieldValueConstant(123), PureWindowsPath("List\\>>##INDEXINLIST##<<")
        )
        add_field2.modifiers.append(add_field3)

        config = ModificationsGFF("", False, [add_field1])
        gff = read_gff(config.patch_resource(bytes_gff(gff), memory, PatchLogger(), Game.K1))

        self.assertIsNotNone(gff.root.get_list("List"))
        self.assertIsNotNone(gff.root.get_list("List").at(0))
        self.assertIsNotNone(gff.root.get_list("List").at(0).get_uint8("SomeInteger"))  # type: ignore

    def test_add_nested(self):
        gff = GFF()
        gff_list = gff.root.set_list("List", GFFList())
        gff_struct = gff_list.add(0)

        memory = PatcherMemory()
        memory.memory_str[5] = 123

        config = ModificationsGFF("", False, [])
        config.modifiers.append(
            AddFieldGFF(
                "",
                "String",
                GFFFieldType.String,
                FieldValueConstant("abc"),
                path=PureWindowsPath("List\\0"),
            )
        )
        gff = read_gff(config.patch_resource(bytes_gff(gff), memory, PatchLogger(), Game.K1))
        patched_gff_list = gff.root.get_list("List")
        patched_gff_struct = patched_gff_list.at(0)

        self.assertEqual("abc", patched_gff_struct.get_string("String"))

    def test_add_use_2damemory(self):
        gff = GFF()

        memory = PatcherMemory()
        memory.memory_2da[5] = "123"

        config = ModificationsGFF("", False, [])
        config.modifiers.append(AddFieldGFF("", "String", GFFFieldType.String, FieldValue2DAMemory(5), PureWindowsPath("")))
        config.modifiers.append(AddFieldGFF("", "Integer", GFFFieldType.UInt8, FieldValue2DAMemory(5), PureWindowsPath("")))
        gff = read_gff(config.patch_resource(bytes_gff(gff), memory, PatchLogger(), Game.K1))

        self.assertEqual("123", gff.root.get_string("String"))
        self.assertEqual(123, gff.root.get_uint8("Integer"))

    def test_add_use_tlkmemory(self):
        gff = GFF()

        memory = PatcherMemory()
        memory.memory_str[5] = 123

        config = ModificationsGFF("", False, [])
        config.modifiers.append(AddFieldGFF("", "String", GFFFieldType.String, FieldValueTLKMemory(5), PureWindowsPath("")))
        config.modifiers.append(AddFieldGFF("", "Integer", GFFFieldType.UInt8, FieldValueTLKMemory(5), PureWindowsPath("")))
        gff = read_gff(config.patch_resource(bytes_gff(gff), memory, PatchLogger(), Game.K1))

        self.assertEqual("123", gff.root.get_string("String"))
        self.assertEqual(123, gff.root.get_uint8("Integer"))

    def test_add_field_locstring(self) -> None:
        """Adds a localized string field to a GFF using a 2DA memory reference

        Processing Logic:
        ----------------
            1. Creates a GFF object
            2. Sets a locstring field on the root node
            3. Populates the memory with a test string
            4. Creates an AddField modifier to add the Field1 locstring using the memory reference
            5. Applies the modifier to the GFF
            6. Checks that the locstring was set correctly from memory
        """
        gff = GFF()
        gff.root.set_locstring("Field1", LocalizedString(0))

        memory = PatcherMemory()
        memory.memory_2da[5] = "123"
        modifiers: list[ModifyGFF] = [
            AddFieldGFF(
                "",
                "Field1",
                GFFFieldType.LocalizedString,
                FieldValueConstant(LocalizedStringDelta(FieldValue2DAMemory(5))),
                PureWindowsPath(""),
            )
        ]

        config = ModificationsGFF(
            "",
            False,
            modifiers,
        )
        gff = read_gff(config.patch_resource(bytes_gff(gff), memory, PatchLogger(), Game.K1))

        self.assertEqual(123, gff.root.get_locstring("Field1").stringref)

    def test_addlist_listindex(self):
        gff = GFF()
        gff_list = gff.root.set_list("List", GFFList())

        memory = PatcherMemory()

        config = ModificationsGFF("", False, [])
        config.modifiers.append(AddStructToListGFF("test1", FieldValueConstant(GFFStruct(5)), "List", None))
        config.modifiers.append(AddStructToListGFF("test2", FieldValueConstant(GFFStruct(3)), "List", None))
        config.modifiers.append(AddStructToListGFF("test3", FieldValueConstant(GFFStruct(1)), "List", None))

        gff = read_gff(config.patch_resource(bytes_gff(gff), memory, PatchLogger(), Game.K1))
        patched_gff_list = gff.root.get_list("List")

        self.assertEqual(5, patched_gff_list.at(0).struct_id)  # type: ignore
        self.assertEqual(3, patched_gff_list.at(1).struct_id)  # type: ignore
        self.assertEqual(1, patched_gff_list.at(2).struct_id)  # type: ignore

    def test_addlist_store_2damemory(self) -> None:
        gff = GFF()
        gff.root.set_list("List", GFFList())

        memory = PatcherMemory()

        config = ModificationsGFF("", False, [])
        config.modifiers.append(AddStructToListGFF("test1", FieldValueConstant(GFFStruct()), "List"))
        config.modifiers.append(AddStructToListGFF("test2", FieldValueConstant(GFFStruct()), "List", index_to_token=12))
        gff = read_gff(config.patch_resource(bytes_gff(gff), memory, PatchLogger(), Game.K1))

        self.assertEqual("1", memory.memory_2da[12])


class TestManipulateSSF(TestCase):
    def test_assign_int(self):
        ssf = SSF()

        memory = PatcherMemory()

        config = ModificationsSSF("", False, [])
        config.modifiers.append(ModifySSF(SSFSound.BATTLE_CRY_1, NoTokenUsage(5)))
        ssf = read_ssf(config.patch_resource(bytes_ssf(ssf), memory, PatchLogger(), Game.K1))

        self.assertEqual(5, ssf.get(SSFSound.BATTLE_CRY_1))

    def test_assign_2datoken(self):
        ssf = SSF()

        memory = PatcherMemory()
        memory.memory_2da[5] = "123"

        config = ModificationsSSF("", False, [])
        config.modifiers.append(ModifySSF(SSFSound.BATTLE_CRY_2, TokenUsage2DA(5)))
        ssf = read_ssf(config.patch_resource(bytes_ssf(ssf), memory, PatchLogger(), Game.K1))

        self.assertEqual(123, ssf.get(SSFSound.BATTLE_CRY_2))

    def test_assign_tlktoken(self):
        ssf = SSF()

        memory = PatcherMemory()
        memory.memory_str[5] = 321

        config = ModificationsSSF("", False, [])
        config.modifiers.append(ModifySSF(SSFSound.BATTLE_CRY_3, TokenUsageTLK(5)))
        ssf = read_ssf(config.patch_resource(bytes_ssf(ssf), memory, PatchLogger(), Game.K1))

        self.assertEqual(321, ssf.get(SSFSound.BATTLE_CRY_3))


if __name__ == "__main__":
    unittest.main()<|MERGE_RESOLUTION|>--- conflicted
+++ resolved
@@ -64,10 +64,6 @@
 
 # TODO Error, Warning tracking
 
-<<<<<<< HEAD
-=======
-
->>>>>>> 0799d47c
 class TestManipulateTLK(TestCase):
     def test_apply_append(self):
         memory = PatcherMemory()

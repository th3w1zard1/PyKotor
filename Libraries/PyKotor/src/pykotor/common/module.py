from __future__ import annotations

import errno
import os

from contextlib import suppress
from dataclasses import dataclass
from enum import Enum
from functools import lru_cache
<<<<<<< HEAD
from pathlib import Path
=======
from pathlib import Path, PurePath
>>>>>>> a334711b
from typing import TYPE_CHECKING, Any, Collection, Generic, TypeVar, TypedDict, cast

from loggerplus import RobustLogger

from pykotor.common.language import LocalizedString
from pykotor.common.misc import ResRef
from pykotor.extract.capsule import Capsule
from pykotor.extract.file import FileResource, LocationResult, ResourceIdentifier
from pykotor.extract.installation import SearchLocation
from pykotor.resource.formats.bwm.bwm_auto import bytes_bwm, read_bwm, write_bwm
from pykotor.resource.formats.erf.erf_auto import read_erf, write_erf
from pykotor.resource.formats.gff.gff_auto import read_gff
from pykotor.resource.formats.gff.gff_data import GFF, GFFFieldType
from pykotor.resource.formats.lyt.lyt_auto import bytes_lyt, read_lyt, write_lyt
from pykotor.resource.formats.lyt.lyt_data import LYT
from pykotor.resource.formats.ncs.ncs_auto import write_ncs
from pykotor.resource.formats.rim.rim_auto import read_rim, write_rim
from pykotor.resource.formats.tpc.tpc_auto import bytes_tpc, read_tpc, write_tpc
from pykotor.resource.formats.vis.vis_auto import bytes_vis, read_vis, write_vis
from pykotor.resource.formats.vis.vis_data import VIS
from pykotor.resource.generics.are import bytes_are, read_are, write_are
from pykotor.resource.generics.dlg import bytes_dlg, read_dlg, write_dlg
from pykotor.resource.generics.git import GIT, bytes_git, read_git, write_git
from pykotor.resource.generics.ifo import IFO, bytes_ifo, read_ifo, write_ifo
from pykotor.resource.generics.pth import bytes_pth, read_pth, write_pth
from pykotor.resource.generics.utc import UTC, bytes_utc, read_utc, write_utc
from pykotor.resource.generics.utd import UTD, bytes_utd, read_utd, write_utd
from pykotor.resource.generics.ute import UTE, bytes_ute, read_ute, write_ute
from pykotor.resource.generics.uti import bytes_uti, read_uti, write_uti
from pykotor.resource.generics.utm import UTM, bytes_utm, read_utm, write_utm
from pykotor.resource.generics.utp import UTP, bytes_utp, read_utp, write_utp
from pykotor.resource.generics.uts import UTS, bytes_uts, read_uts, write_uts
from pykotor.resource.generics.utt import UTT, bytes_utt, read_utt, write_utt
from pykotor.resource.generics.utw import UTW, bytes_utw, read_utw, write_utw
from pykotor.resource.type import ResourceType
from pykotor.tools.misc import is_any_erf_type_file, is_bif_file, is_capsule_file, is_rim_file
from pykotor.tools.model import iterate_lightmaps, iterate_textures
<<<<<<< HEAD
=======
from pykotor.tools.path import CaseAwarePath
>>>>>>> a334711b

if TYPE_CHECKING:
    from collections.abc import Callable
    from typing import Iterable

    from typing_extensions import Self  # pyright: ignore[reportMissingModuleSource]

    from pykotor.common.misc import Game
    from pykotor.extract.file import FileResource, LocationResult, ResourceResult
    from pykotor.extract.installation import Installation
    from pykotor.resource.formats.erf.erf_data import ERF
    from pykotor.resource.formats.gff.gff_data import GFF, GFFList
    from pykotor.resource.formats.mdl.mdl_data import MDL
    from pykotor.resource.formats.rim.rim_data import RIM
    from pykotor.resource.formats.tpc.tpc_data import TPC
    from pykotor.resource.generics.are import ARE
    from pykotor.resource.generics.ifo import IFO
    from pykotor.resource.generics.pth import PTH
    from pykotor.resource.generics.uti import UTI
    from pykotor.resource.type import SOURCE_TYPES, TARGET_TYPES

T = TypeVar("T")
SEARCH_ORDER: list[SearchLocation] = [
    SearchLocation.OVERRIDE,
    SearchLocation.CUSTOM_MODULES,
    SearchLocation.CHITIN,
]


class KModuleType(Enum):
    MAIN = ".rim"  # Contains the IFO/ARE/GIT
    DATA = "_s.rim"  # Contains everything else
    K2_DLG = "_dlg.erf"  # In TSL, DLGs are here instead of _s.rim.
    MOD = ".mod"  # Community-standard override, takes priority over the above 3 files. This extension overrides all 3 of the above, while the other 3 are complementary to each other.

    def contains(  # noqa: PLR0911
        self,
        restype: ResourceType,
        *,
        game: Game | None = None,
    ) -> bool:
        """Whether this ModuleType, if not modified, would contain the specified ResourceType or not.

        Args:
        ----
            restype (ResourceType): The type of resource to check.
            game (Game | None = None): Optional game to determine whether to invalidate _s.rim if they contain DLGs.

        Returns:
        -------
            bool: Whether this ModuleType should contain the ResourceType or not.
        """
        if restype.target_type() is not restype:
            return False
        if restype is ResourceType.DLG:
            if game is None:
                return self is self.DATA or self is self.K2_DLG
            if game.is_k1():
                return self is self.DATA
            if game.is_k2():
                return self is self.K2_DLG

        if self is self.MOD:
            return self is not ResourceType.TwoDA
        if self is self.MAIN:
            return restype in {ResourceType.ARE, ResourceType.IFO, ResourceType.GIT}
        if self is self.DATA:
            return restype in {
                ResourceType.FAC,
                ResourceType.LYT,
                ResourceType.NCS,
                ResourceType.PTH,
                ResourceType.UTC,
                ResourceType.UTD,
                ResourceType.UTE,
                ResourceType.UTI,
                ResourceType.UTM,
                ResourceType.UTP,
                ResourceType.UTS,
                ResourceType.UTT,
                ResourceType.UTW,
            }
        raise RuntimeError(f"Invalid ModuleType enum: {self!r}")


@dataclass(frozen=True)
class ModulePieceInfo:
    root: str
    modtype: KModuleType

    @classmethod
    def from_filename(
        cls,
        filename: str | ResourceIdentifier,
    ) -> Self:
        if isinstance(filename, ResourceIdentifier):
            filename = str(filename)
        root = Module.name_to_root(filename)
        return cls(root, KModuleType(filename[len(root) :]))

    def filename(self) -> str:
        return self.root + self.modtype.value

    def res_ident(self) -> ResourceIdentifier:
        return ResourceIdentifier.from_path(self.filename())

    def resname(self) -> str:
        filename = self.filename()
        return filename[: filename.index(".")]

    def restype(self) -> ResourceType:
        return ResourceType.from_extension(self.modtype.value)


class ModulePieceResource(Capsule):
    def __new__(
        cls,
        path: os.PathLike | str,
        *args,
        **kwargs,
    ):
        new_cls = cls
        if new_cls is ModulePieceResource:
<<<<<<< HEAD
            path_obj = Path(path)
=======
            path_obj = CaseAwarePath(path)
>>>>>>> a334711b
            piece_info = ModulePieceInfo.from_filename(path_obj.name)
            if piece_info.modtype is KModuleType.DATA:
                new_cls = ModuleDataPiece
            elif piece_info.modtype is KModuleType.MAIN:
                new_cls = ModuleLinkPiece
            elif piece_info.modtype is KModuleType.K2_DLG:
                new_cls = ModuleDLGPiece
            elif piece_info.modtype is KModuleType.MOD:
                new_cls = ModuleOverrideFullPiece
        return object.__new__(new_cls)  # pyright: ignore[reportArgumentType]

    def __init__(
        self,
        path: os.PathLike | str,
        *args,
        **kwargs,
    ):
<<<<<<< HEAD
        path_obj = Path(path)
=======
        path_obj = CaseAwarePath(path)
>>>>>>> a334711b
        self.piece_info: ModulePieceInfo = ModulePieceInfo.from_filename(path_obj.name)
        self.missing_resources: list[FileResource] = []  # TODO(th3w1zard1):
        super().__init__(path_obj, *args, **kwargs)

    def __reduce__(self):
        # Return a tuple with the callable, arguments, and state
        return (self.__class__, (str(self.filepath()),), self.__getstate__())

    def __getstate__(self):
        state = self.__dict__.copy()
        # Remove or modify any non-picklable attributes if necessary
        return state

    def __setstate__(self, state):
        self.__dict__.update(state)


class ModuleLinkPiece(ModulePieceResource):
    def ifo(self) -> GFF:
        lookup = self.resource("module", ResourceType.IFO)
        if lookup is None:
<<<<<<< HEAD
            import errno

=======
>>>>>>> a334711b
            raise FileNotFoundError(errno.ENOENT, os.strerror(errno.ENOENT), str(self.filepath().joinpath("module.ifo")))
        return read_gff(lookup)

    def module_id(self) -> ResRef | None:
        """Get the module id, attempt to just check resrefs, fallback to the Mod_Area_list."""
        link_resources: set[FileResource] = {resource for resource in self._resources if resource.restype() is not ResourceType.IFO and KModuleType.MAIN.contains(resource.restype())}
        if link_resources:
            check_resname = next(iter(link_resources)).identifier().lower_resname
            if all(check_resname == res.identifier().lower_resname for res in link_resources):
                print(f"Module ID, Check 1: All link resources have the same resref of '{check_resname}'")
                return ResRef(check_resname)

        gff_ifo: GFF = self.ifo()
        if gff_ifo.root.exists("Mod_Area_list"):
            actual_ftype: GFFFieldType = gff_ifo.root.what_type("Mod_Area_list")
            if actual_ftype is not GFFFieldType.List:
                RobustLogger().warning(f"{self.filename()} has IFO with incorrect field 'Mod_Area_list' type '{actual_ftype.name}', expected 'List'")
            else:
                area_list: GFFList | None = gff_ifo.root.get_list("Mod_Area_list")
                if area_list is None:
                    RobustLogger().error(f"{self.filename()}: Module.IFO has a Mod_Area_list field, but it is not a valid list.")
                    return None
                area_localized_name: ResRef | None = next((gff_struct.get_resref("Area_Name") for gff_struct in area_list if gff_struct.exists("Area_Name")), None)
                if area_localized_name is not None and str(area_localized_name).strip():
                    print(f"Module ID, Check 2: Found in Mod_Area_list: '{area_localized_name}'")
                    return area_localized_name
            print(f"{self.filename()}: Module.IFO does not contain a valid Mod_Area_list. Could not get the module id!")
        else:
            RobustLogger().error(f"{self.filename()}: Module.IFO does not have an existing Mod_Area_list.")
        return None

    def area_name(self) -> LocalizedString | ResRef:
        """See if the ARE is already cached, otherwise use the fallback."""
        area_file_res: FileResource | None = next((resource for resource in self._resources if resource.restype() is ResourceType.ARE), None)
        if area_file_res is not None:
            gff_are: GFF = read_gff(area_file_res.data())
            if gff_are.root.exists("Name"):
                actual_ftype: GFFFieldType = gff_are.root.what_type("Name")
                if actual_ftype is not GFFFieldType.LocalizedString:
                    raise ValueError(f"{self.filename()} has IFO with incorrect field 'Name' type '{actual_ftype.name}', expected 'LocalizedString'")
                result: LocalizedString | None = gff_are.root.get_locstring("Name")
                if result is None:
                    RobustLogger().error(f"{self.filename()}: ARE has a Name field, but it is not a valid LocalizedString.")
                    return LocalizedString.from_invalid()
                print(f"Check 1 result: '{result}'")
                return result
        raise ValueError(f"Failed to find an ARE for module '{self.piece_info.filename()}'")


class ModuleDataPiece(ModulePieceResource): ...


class ModuleDLGPiece(ModulePieceResource): ...


class ModuleOverrideFullPiece(ModuleDLGPiece, ModuleDataPiece, ModuleLinkPiece): ...


class _CapsuleDictTypes(TypedDict, total=False):
    MAIN: ModuleLinkPiece | None
    DATA: ModuleDataPiece | None
    K2_DLG: ModuleDLGPiece | None
    MOD: ModuleOverrideFullPiece | None


class Module:  # noqa: PLR0904
    def __init__(
        self,
        filename_or_root: str,  # The root name of the module.
        installation: Installation,  # Cached installation instance.
        *,
        use_dot_mod: bool = True,  # Should this Module instance represent the .rim/_s.rim/._dlg.erf vanilla archives, or the singular `root`.mod override archive?
    ):
        self.resources: dict[ResourceIdentifier, ModuleResource] = {}  # The keys are only used for ensured uniqueness.
        self.dot_mod: bool = use_dot_mod
        self._installation: Installation = installation
        self._root: str = self.name_to_root(filename_or_root.lower())
        self._cached_mod_id: ResRef | None = None
        self._cached_sort_id: str | None = None

        # Build all capsules relevant to this root in the provided installation
        self._capsules: _CapsuleDictTypes = {
            KModuleType.MAIN.name: None,
            KModuleType.DATA.name: None,
            KModuleType.K2_DLG.name: None,
            KModuleType.MOD.name: None,
        }
        if self.dot_mod:
            mod_filepath = installation.module_path().joinpath(self._root + KModuleType.MOD.value)
            if mod_filepath.is_file():
<<<<<<< HEAD
                self._capsules[KModuleType.MOD.name] = ModuleOverrideFullPiece(mod_filepath)
=======
                self._capsules[KModuleType.MOD.name] = ModuleFullOverridePiece(mod_filepath)
>>>>>>> a334711b
            else:
                self.dot_mod = False
                self._capsules[KModuleType.MAIN.name] = ModuleLinkPiece(installation.module_path().joinpath(self._root + KModuleType.MAIN.value))
                self._capsules[KModuleType.DATA.name] = ModuleDataPiece(installation.module_path().joinpath(self._root + KModuleType.DATA.value))
                if self._installation.game().is_k2():
                    self._capsules[KModuleType.K2_DLG.name] = ModuleDLGPiece(installation.module_path().joinpath(self._root + KModuleType.K2_DLG.value))
        else:
            self._capsules[KModuleType.MAIN.name] = ModuleLinkPiece(installation.module_path().joinpath(self._root + KModuleType.MAIN.value))
            self._capsules[KModuleType.DATA.name] = ModuleDataPiece(installation.module_path().joinpath(self._root + KModuleType.DATA.value))
            if self._installation.game().is_k2():
                self._capsules[KModuleType.K2_DLG.name] = ModuleDLGPiece(installation.module_path().joinpath(self._root + KModuleType.K2_DLG.value))

        self.reload_resources()

    @classmethod
    def get_capsules_dict_matching(
        cls,
        install_or_path: Installation | Path,
        filename: str,
    ) -> _CapsuleDictTypes:
        from pykotor.extract.installation import Installation

        root = cls.name_to_root(filename)
        # Build all capsules relevant to this root in the provided installation
        capsules: _CapsuleDictTypes = {
            KModuleType.MAIN.name: None,
            KModuleType.DATA.name: None,
            KModuleType.K2_DLG.name: None,
            KModuleType.MOD.name: None,
        }
        module_path: Path = install_or_path if isinstance(install_or_path, Path) else install_or_path.module_path()
        if filename.lower().endswith(".mod"):
<<<<<<< HEAD
            mod_filepath: Path = module_path.joinpath(root + KModuleType.MOD.value)
            if mod_filepath.is_file():
                capsules[KModuleType.MOD.name] = ModuleOverrideFullPiece(mod_filepath)
            capsules[KModuleType.MAIN.name] = ModuleLinkPiece(module_path.joinpath(root + KModuleType.MAIN.value))
            capsules[KModuleType.DATA.name] = ModuleDataPiece(module_path.joinpath(root + KModuleType.DATA.value))
            if not isinstance(install_or_path, Installation) or install_or_path.game().is_k2():
                capsules[KModuleType.K2_DLG.name] = ModuleDLGPiece(module_path.joinpath(root + KModuleType.K2_DLG.value))
=======
            mod_filepath = module_path.joinpath(root + KModuleType.MOD.value)
            if mod_filepath.is_file():
                capsules[KModuleType.MOD.name] = ModuleFullOverridePiece(mod_filepath)
            elif not strict:
                capsules[KModuleType.MAIN.name] = ModuleLinkPiece(module_path.joinpath(root + KModuleType.MAIN.value))
                capsules[KModuleType.DATA.name] = ModuleDataPiece(module_path.joinpath(root + KModuleType.DATA.value))
                if not isinstance(install_or_path, Installation) or install_or_path.game().is_k2():
                    capsules[KModuleType.K2_DLG.name] = ModuleDLGPiece(module_path.joinpath(root + KModuleType.K2_DLG.value))
>>>>>>> a334711b
        else:
            capsules[KModuleType.MAIN.name] = ModuleLinkPiece(module_path.joinpath(root + KModuleType.MAIN.value))
            capsules[KModuleType.DATA.name] = ModuleDataPiece(module_path.joinpath(root + KModuleType.DATA.value))
            if not isinstance(install_or_path, Installation) or install_or_path.game().is_k2():
                capsules[KModuleType.K2_DLG.name] = ModuleDLGPiece(module_path.joinpath(root + KModuleType.K2_DLG.value))
        return capsules

    @classmethod
    def get_capsules_tuple_matching(
        cls,
        install_or_path: Installation | Path,
        filename: str,
    ) -> tuple[Capsule, ...]:
        capsules: _CapsuleDictTypes = cls.get_capsules_dict_matching(install_or_path, filename)
        return tuple(capsule for capsule in capsules.values() if isinstance(capsule, Capsule))

    def get_capsules(self) -> list[ModulePieceResource]:
        """Returns all relevant ERFs/RIMs for this module."""
        return list(self._capsules.values())  # pyright: ignore[reportReturnType]  # type: ignore[arg-type]

    def root(self) -> str:
        return self._root.strip()

    def lookup_main_capsule(self) -> ModuleOverrideFullPiece | ModuleLinkPiece:
        """Returns main capsule either from the override or the module."""
        relevant_capsule: ModuleOverrideFullPiece | ModuleLinkPiece | None
        if self.dot_mod:
            if KModuleType.MOD.name in self._capsules:
                relevant_capsule = self._capsules[KModuleType.MOD.name]
            else:
                relevant_capsule = self._capsules[KModuleType.MAIN.name]  # pyright: ignore[reportTypedDictNotRequiredAccess]
        else:
            relevant_capsule = self._capsules[KModuleType.MAIN.name]  # pyright: ignore[reportTypedDictNotRequiredAccess]
        assert relevant_capsule is not None
        return relevant_capsule

    def lookup_data_capsule(self) -> ModuleOverrideFullPiece | ModuleDataPiece:
        """Returns data capsule either from the override or the module."""
        relevant_capsule: ModuleOverrideFullPiece | ModuleDataPiece | None
        if self.dot_mod:
            if KModuleType.MOD.name in self._capsules:
                relevant_capsule = self._capsules[KModuleType.MOD.name]
            else:
                relevant_capsule = self._capsules[KModuleType.DATA.name]  # pyright: ignore[reportTypedDictNotRequiredAccess]
        else:
            relevant_capsule = self._capsules[KModuleType.DATA.name]  # pyright: ignore[reportTypedDictNotRequiredAccess]
        assert relevant_capsule is not None
        return relevant_capsule

    def lookup_dlg_capsule(self) -> ModuleOverrideFullPiece | ModuleDLGPiece:
        """Returns dlg capsule either from the override or the module."""
        relevant_capsule: ModuleOverrideFullPiece | ModuleDLGPiece | None
        if self.dot_mod:
            if KModuleType.MOD.name in self._capsules:
                relevant_capsule = self._capsules[KModuleType.MOD.name]
            else:
                relevant_capsule = self._capsules[KModuleType.K2_DLG.name]  # pyright: ignore[reportTypedDictNotRequiredAccess]
        else:
            relevant_capsule = self._capsules[KModuleType.K2_DLG.name]  # pyright: ignore[reportTypedDictNotRequiredAccess]
        assert relevant_capsule is not None
        return relevant_capsule

    def module_id(self) -> ResRef | None:
        """Returns the module id from the main capsule."""
        if self._cached_mod_id is not None:
            return self._cached_mod_id
        data_capsule: ModuleOverrideFullPiece | ModuleLinkPiece = self.lookup_main_capsule()
        found_id: ResRef | None = data_capsule.module_id()
        print(f"Found module id '{found_id}' for module '{data_capsule.filename()}'")
        self._cached_mod_id = found_id
        return found_id

    @staticmethod
    @lru_cache(maxsize=5000)
    def name_to_root(name: str) -> str:  # sourcery skip: inline-immediately-returned-variable
        """Extracts the root module name from a string path or filename.

        This method strips any path components, file extensions, and common module suffixes
        (_s, _dlg) to get the base module name. The result is cached for performance.

        Args:
        ----
            name: A string containing a path or filename to extract the module name from.
                 Can be a full path or just a filename.

        Returns:
        -------
            str: The root module name with suffixes and extensions removed.
                 For example "danm13_s.rim" becomes "danm13".

        Example:
        -------
            >>> Module.name_to_root("c:/games/kotor/modules/danm13_s.rim")
            'danm13'
            >>> Module.name_to_root("danm13_dlg.dlg")
            'danm13'
        """
<<<<<<< HEAD
        split_path: list[str] = name.rsplit("/", 1)
        parsed_name = split_path[-1]
        name_without_ext: str = parsed_name.rsplit(".", 1)[0]
        root: str = name_without_ext.strip()
        casefold_root: str = root.casefold()
        root = root[:-2] if casefold_root.endswith("_s") else root
        root = root[:-4] if casefold_root.endswith("_dlg") else root
=======
        root: str = PurePath(filepath).stem
        lower_root: str = root.lower()
        root = root[:-2] if lower_root.endswith("_s") else root
        root = root[:-4] if lower_root.endswith("_dlg") else root
>>>>>>> a334711b
        return root  # noqa: RET504

    @staticmethod
    def filepath_to_root(filepath: os.PathLike | str) -> str:  # sourcery skip: inline-immediately-returned-variable
        """Converts a filesystem path to a module root name.

        This is a convenience wrapper around name_to_root() that handles PathLike objects.
        It converts the path to a string before extracting the module name.

        Args:
        ----
            filepath: A path-like object pointing to a module file.
                     Can be a `pathlib.Path`, `str`, or other path-like object.

        Returns:
        -------
            str: The root module name with suffixes and extensions removed.
                 For example `pathlib.Path("danm13_s.rim")` becomes `"danm13"`.

        See Also:
        --------
            name_to_root: The underlying implementation that does the actual conversion.
        """
        assert not isinstance(filepath, bytes)
        filepath_str: str = os.fspath(filepath)
        return Module.name_to_root(filepath_str)

    def capsules(self) -> list[ModulePieceResource]:
        """Returns a copy of the capsules used by the module.

        Returns:
        -------
            A tuple of linked capsules.
        """
        return [cast("ModulePieceResource", cap) for cap in self._capsules.values() if cap is not None]

    def reload_resources(self):
        """Reloads and updates the module's resources.

        Responsible for loading and updating the resources associated with the module.
        It processes the resources from various locations such as the module's own files, override directories,
        and core resources. The method also handles the identification and activation of resources linked
        through GIT, LYT, and VIS files.

        Processing Logic:
        ----------------
        1. Determine the display name of the module based on its type (.mod or.rim).
        2. Log the start of the resource loading process.
        3. Identify the main capsule to search for resources.
        4. Define the search order for resources (OVERRIDE, CUSTOM_MODULES, CHITIN).
        5. Create queries for GIT, LYT, and VIS resources using the module ID.
        6. Iterate through the module's capsules to add initial resource locations from the module files.
        7. Find references to resources in GIT, LYT, and VIS files:
            a. Process each query (GIT, LYT, VIS) to add locations and collect resource identifiers
            b. Track all resources referenced by GIT, LYT, VIS
            c. Add locations for all found resources
        8. Process core resources and override directories to add and activate resource locations:
            a. Check chitin/core resources first
            b. Prioritize override resources by checking/activating last
        9. Identify and activate texture resources linked in models:
            a. Iterate through all models in the module
            b. Find textures and lightmaps referenced in each model
            c. Create search queries for TPC and TGA textures
            d. Add locations for found texture resources
        10. Iterate through all resources to ensure all are activated, skipping duplicates:
            a. Skip TPC resources if the TGA equivalent is already found and activated
            b. Skip TGA resources if the TPC equivalent is already found and activated

        Raises:
        ------
            FileNotFoundError: If a required resource is not found in the expected locations.
            RuntimeError: If a resource type is unexpectedly None.
        """
        display_name = f"{self._root}.mod" if self.dot_mod else f"{self._root}.rim"
        RobustLogger().info("Loading module resources needed for '%s'", display_name)
        capsules_to_search: list[ModuleOverrideFullPiece | ModuleLinkPiece] = [self.lookup_main_capsule()]
        # Lookup the GIT and LYT first.
        order: tuple[SearchLocation, ...] = (
            SearchLocation.OVERRIDE,
            SearchLocation.CUSTOM_MODULES,
            SearchLocation.CHITIN,
        )
        link_resname: str = str(self.module_id())
        lyt_query: ResourceIdentifier = ResourceIdentifier(link_resname, ResourceType.LYT)
        git_query: ResourceIdentifier = ResourceIdentifier(link_resname, ResourceType.GIT)
        vis_query: ResourceIdentifier = ResourceIdentifier(link_resname, ResourceType.VIS)

        # Start in our module resources, needs to happen first so we can determine what resources are part of our module.
        for capsule in self._capsules.values():
            if capsule is None:
                continue
<<<<<<< HEAD
            # No idea why static types aren't working here as that's the whole point of the TypedDict...
            typed_capsule: ModulePieceResource = cast(ModulePieceResource, capsule)
=======
            typed_capsule = cast("ModulePieceResource", capsule)  # No idea why static types aren't working here as that's the whole point of the TypedDict...
>>>>>>> a334711b
            for resource in typed_capsule:
                RobustLogger().info("Adding location '%s' for resource '%s' from erf/rim '%s'", typed_capsule.filepath(), resource.identifier(), typed_capsule.identifier())
                self.add_locations(resource.resname(), resource.restype(), [typed_capsule.filepath()])

        # Any resource referenced by the GIT/LYT/VIS not present in the module files
        # To be looked up elsewhere in the installation.
        main_search_results: dict[ResourceIdentifier, list[LocationResult]] = self._installation.locations(
            [lyt_query, git_query, vis_query],
            order,
            capsules=capsules_to_search,
        )

        # Track all resources referenced by GIT/LYT/VIS
        git_search: set[ResourceIdentifier] = set()
        lyt_search: set[ResourceIdentifier] = set()
        vis_search: set[ResourceIdentifier] = set()

        # Process each query (GIT, LYT, VIS) in sequence
        loop_iter_data: list[tuple[ResourceIdentifier, type[GIT | LYT | VIS], set[ResourceIdentifier]]] = [
            (git_query, GIT, git_search),
            (lyt_query, LYT, lyt_search),
            (vis_query, VIS, vis_search),
        ]
        for query, useable_type, search_set in loop_iter_data:
            if not main_search_results.get(query):
                if useable_type is VIS:
                    continue  # VIS is optional
                raise FileNotFoundError(errno.ENOENT, os.strerror(errno.ENOENT), self.lookup_main_capsule().filepath() / str(query))

            # Add locations and get the resource wrapper
            resource_wrapper = self.add_locations(
                query.resname,
                query.restype,
                (loc.filepath for loc in main_search_results[query]),
            )
            # Activate each GIT/LYT location for this module, and fill this module with all of their resources (all of the resources their instances point to).
            # Store original path to restore later
            original_path: Path = resource_wrapper.locations()[0]

            # Check each location for referenced resources
            for location in resource_wrapper.locations():
                resource_wrapper.activate(location)
                loaded_resource: type[GIT | LYT | VIS] | None = resource_wrapper.resource()

                if not isinstance(loaded_resource, (GIT, LYT, VIS)):
                    raise RuntimeError(f"{useable_type.__name__} is somehow None even though we know the path there.")  # noqa: TRY004

                # Only GIT/LYT have resource identifiers to collect
                if not isinstance(loaded_resource, VIS):
                    search_set.update(loaded_resource.iter_resource_identifiers())

            resource_wrapper.activate(original_path)

        # From GIT/LYT references, find them in the installation.
        search_results: dict[ResourceIdentifier, list[LocationResult]] = self._installation.locations(
            list({*git_search, *lyt_search, *vis_search}),
            order,
            capsules=capsules_to_search,
        )
        # Add locations for all found resources
        for identifier, locations in search_results.items():
            search_result_filepaths: tuple[Path, ...] = tuple(location.filepath for location in locations)
            self.add_locations(
                identifier.resname,
                identifier.restype,
                search_result_filepaths,
            )

        # Third. Since we now have a known full list of resources that make up this module, we can now process Override and chitin in one fell swoop.
        # Realistically we'll do this at the end, but right now we're interested in enumerating the models so we can find textures.
        # Check chitin first.
        for resource in self._installation.core_resources():
            if resource.identifier() in self.resources or resource.identifier() in git_search:
                RobustLogger().info("Found chitin/core location '%s' for resource '%s' for module '%s'", resource.filepath(), resource.identifier(), display_name)
                git_search_result_filepaths: tuple[Path, ...] = (resource.filepath(),)
                self.add_locations(resource.resname(), resource.restype(), git_search_result_filepaths).activate()

        # Prioritize Override by checking/activating last.
        for directory in self._installation.override_list():
            for resource in self._installation.override_resources(directory):
                if (
                    resource.identifier() not in self.resources  # irrelevant resources in override are skipped
                    and resource.identifier() not in git_search
                ):
                    continue
                RobustLogger().info("Found override location '%s' for module '%s'", resource.filepath(), display_name)
                self.add_locations(resource.resname(), resource.restype(), [resource.filepath()]).activate()

        # Also try get paths for textures in models
        lookup_texture_queries: set[str] = set()
        lookup_lightmap_queries: set[str] = set()
        for model in self.models():
            print(f"Finding textures/lightmaps for model '{model.identifier()}'...")
            try:
                model_data: bytes | None = model.data()
            except OSError:
                RobustLogger().warning(
                    "Suppressed known exception while executing %s.reload_resources() while getting model data '%s': %s",
                    repr(self),
                    model.identifier(),
                    exc_info=True,
                    extra={"detailed": False},
                )
                continue
            else:
                if model_data is None:
                    RobustLogger().warning(f"Missing model '{model.identifier()}', needed by module '{display_name}'")
                    continue
                if not model_data:
                    RobustLogger().warning(f"model '{model.identifier()}' was unexpectedly empty, but is needed by module '{display_name}'")
                    continue
            with suppress(Exception):
                lookup_texture_queries.update(iterate_textures(model_data))
            RobustLogger().info(f"Found {len(lookup_texture_queries)} textures in '{model.identifier()}' for module '{display_name}'")
            with suppress(Exception):
                lookup_lightmap_queries.update(iterate_lightmaps(model_data))
            RobustLogger().info(f"Found {len(lookup_lightmap_queries)} lightmaps in '{model.identifier()}' for module '{display_name}'")

        texlm_queries: set[str] = lookup_texture_queries | lookup_lightmap_queries
        texture_queries: list[ResourceIdentifier] = [
            ResourceIdentifier(texture, res_type)  # create the search queries for TPC/TGA textures
            for texture in texlm_queries
            for res_type in (ResourceType.TPC, ResourceType.TGA)
        ]
        texture_search: dict[ResourceIdentifier, list[LocationResult]] = self._installation.locations(
            texture_queries,
            [
                SearchLocation.OVERRIDE,
                SearchLocation.CHITIN,
                SearchLocation.TEXTURES_TPA,  # tpa is the highest quality texture location (rather than tpb/tpc)
            ],
        )
        for identifier, locations in texture_search.items():
            if not locations:
                continue
            print(f"Adding {len(locations)} texture locations to module '{display_name}'")
            self.add_locations(identifier.resname, identifier.restype, (location.filepath for location in locations)).activate()

        # Finally iterate through all resources we may have missed.
        for ident, module_resource in self.resources.items():
            if module_resource.isActive():
                continue
            if ident.restype is ResourceType.TPC and f"{ident.lower_resname}.tga" in self.resources:
                continue  # Skip TPC resources if the TGA equivalent resource is already found and activated.
            if ident.restype is ResourceType.TGA and f"{ident.lower_resname}.tpc" in self.resources:
                continue  # Skip TGA resources if the TPC equivalent resource is already found and activated.
            module_resource.activate()

<<<<<<< HEAD
=======
    def _handle_git_lyt_reloads(
        self,
        main_search_results: dict[ResourceIdentifier, list[LocationResult]],
        query: ResourceIdentifier,
        useable_type: type[GIT | LYT | VIS],
        errmsg: str,
    ) -> set[ResourceIdentifier]:
        if not main_search_results.get(query):
            if useable_type == VIS:
                return set()  # make vis optional I guess
            raise FileNotFoundError(errno.ENOENT,
                                    os.strerror(errno.ENOENT),
                                    self.lookup_main_capsule().filepath() / str(query))
        original_git_or_lyt = self.add_locations(
            query.resname, query.restype,
            (loc.filepath for loc in main_search_results[query]),
        )
        # Activate each GIT/LYT location for this module, and fill this module with all of their resources (all of the resources their instances point to).
        original_path: Path = original_git_or_lyt.locations()[0]
        result: set[ResourceIdentifier] = set()
        for location in original_git_or_lyt.locations():
            original_git_or_lyt.activate(location)
            try:
                loaded_git_or_lyt: type[GIT | LYT | VIS] | None = original_git_or_lyt.resource()
                if loaded_git_or_lyt is None:
                    RobustLogger().warning("Failed to load resource '%s' from location '%s'", original_git_or_lyt.identifier(), location)
                    if useable_type != VIS:
                        raise RuntimeError(errmsg)  # noqa: TRY004, TRY301
                    continue  # VIS is optional, so we can skip if it fails to load
                if isinstance(loaded_git_or_lyt, VIS):
                    RobustLogger().debug("Loaded VIS resource '%s' from location '%s'", original_git_or_lyt.identifier(), location)
                    # VIS files don't have resource identifiers to iterate, so just skip
                    continue
                if isinstance(loaded_git_or_lyt, (GIT, LYT)):
                    result.update(loaded_git_or_lyt.iter_resource_identifiers())
                else:
                    RobustLogger().error(
                        "Unexpected resource type '%s' for '%s' (expected GIT, LYT, or VIS)",
                        type(loaded_git_or_lyt).__name__,
                        original_git_or_lyt.identifier(),
                    )
                    if useable_type != VIS:
                        raise RuntimeError(errmsg)  # noqa: TRY004, TRY301
            except RuntimeError:
                raise
            except Exception:  # noqa: BLE001
                RobustLogger().error("Unexpected exception when executing %s._handle_git_lyt_reloads() with resource '%s'",
                                           repr(self), original_git_or_lyt.identifier())
        original_git_or_lyt.activate(original_path)  # reactivate the main one.

        return result

>>>>>>> a334711b
    def add_locations(
        self,
        resname: str,
        restype: ResourceType,
        locations: Iterable[Path],
    ) -> ModuleResource:
        """Creates or extends a ModuleResource keyed by the resname/restype with additional locations.

        This is how Module.resources dict gets filled.

        Args:
        ----
            resname: The resource name.
            restype: The resource type.
            locations: The locations of the resource files.

        Processing Logic:
        ----------------
            - Checks if the resource already exists in the dictionary
            - If it doesn't exist, creates a new ModuleResource object
            - Adds the locations to the existing or newly created ModuleResource
            - Does not return anything, modifies the dictionary in-place.
        """
        if not isinstance(locations, Collection):
            locations = list(locations)
        if (
            not locations  # vvv skip dirt.tpc, some constant from the model-ascii data vvv
            and (resname != "dirt" or restype != ResourceType.TPC)
        ):
            RobustLogger().warning("No locations found for '%s.%s' which are intended to add to module '%s'", resname, restype, self._root)
        module_resource: ModuleResource | None = self.resource(resname, restype)
        if module_resource is None:
            module_resource = ModuleResource(resname, restype, self._installation)
            self.resources[module_resource.identifier()] = module_resource
        module_resource.add_locations(locations)
        return module_resource

    def installation(self) -> Installation:
        return self._installation

    def resource(
        self,
        resname: str,
        restype: ResourceType,
    ) -> ModuleResource | None:
        """Returns the resource with the given name and type from the module.

        Args:
        ----
            resname (str): The name of the resource.
            restype (ResourceType): The type of the resource.

        Returns:
        -------
            ModuleResource | None: The resource with the given name and type, or None if it does not exist.
        """
        ident = ResourceIdentifier(resname, restype)
        return self.resources.get(ident, None)

    def layout(self) -> ModuleResource[LYT] | None:
        """Returns the LYT layout resource with a matching ID if it exists.

        Args:
        ----
            self: The Module instance

        Returns:
        -------
            ModuleResource[LYT] | None: The layout resource or None if not found

        Processing Logic:
        ----------------
            - Iterates through all resources in self.resources
            - Checks if resource name matches self._id and type is LYT
            - Returns first matching resource or None if not found.
        """
        return next(
            (resource for resource in self.resources.values() if (resource.restype() is ResourceType.LYT and resource.resname() == self.module_id())),
            None,
        )

    def vis(self) -> ModuleResource[VIS] | None:
        """Finds the VIS resource with matching ID.

        Args:
        ----
            self: The Module object.

        Returns:
        -------
            ModuleResource[VIS] | None: The VIS resource object or None.

        Finds the VIS resource object from the Module's resources:
            - Iterates through the resources dictionary values
            - Checks if the resource name matches self._id in lowercase and type is VIS
            - Returns the first matching resource or None.
        """
        return next((resource for resource in self.resources.values() if (resource.restype() is ResourceType.VIS and resource.resname() == self.module_id())), None)

    def are(
        self,
    ) -> ModuleResource[ARE] | None:
        """Returns the ARE resource with the given ID if it exists.

        Args:
        ----
            self: The Module object

        Returns:
        -------
            ModuleResource[ARE] | None: The ARE resource or None if not found

        Processing Logic:
        ----------------
            - Iterate through all resources in self.resources
            - Check if resource name matches self._id in lowercase and resource type is ARE
            - Return first matching resource or None if no match.
        """
        return next(
            (resource for resource in self.resources.values() if resource.restype() is ResourceType.ARE and resource.resname() == self.module_id()),
            None,
        )

    def git(
        self,
    ) -> ModuleResource[GIT] | None:  # sourcery skip: remove-unreachable-code
        """Returns the git resource with matching id if found.

        Args:
        ----
            self: The module object

        Returns:
        -------
            ModuleResource[GIT] | None: The git resource or None

        Processing Logic:
        ----------------
            - Iterate through all resources in module
            - Check if resource name matches id in lowercase and type is GIT
            - Return matching resource or None if not found.
        """
        result = next(
            (resource for resource in self.resources.values() if resource.restype() is ResourceType.GIT and resource.resname() == self.module_id()),
            None,
        )
        if result is None:  # noqa: RET503
            fallback = next(
                (resource for resource in self.resources.values() if resource.restype() is ResourceType.GIT),
                None,
            )
            if fallback is not None:  # noqa: RET503
                RobustLogger().warning("This module '%s' has an incorrect GIT resname/resref! Expected '%s', found '%s'", self._root, self.module_id(), fallback.resname())  # noqa: RET503
        return result  # noqa: RET504

    def pth(
        self,
    ) -> ModuleResource[PTH] | None:
        """Finds the PTH resource with matching ID.

        Args:
        ----
            self: The Module object.

        Returns:
        -------
            ModuleResource[PTH] | None: The PTH resource or None if not found.

        Finds the PTH resource:
            - Iterates through all resources
            - Checks if resource name matches self._id and type is PTH
            - Returns first matching resource or None.
        """
        return next(
            (resource for resource in self.resources.values() if resource.restype() is ResourceType.PTH and resource.resname() == self.module_id()),
            None,
        )

    def ifo(self) -> ModuleResource[IFO] | None:
        return self.info()

    def info(
        self,
    ) -> ModuleResource[IFO] | None:
        """Returns the ModuleResource with type IFO if it exists.

        Args:
        ----
            self: The object instance

        Returns:
        -------
            ModuleResource[IFO] | None: The ModuleResource with type IFO or None

        Processing Logic:
        ----------------
            - Iterate through self.resources values
            - Check if resource name is 'module' and type is IFO
            - Return first matching resource
            - Return None if no match found.
        """
        return next(
            (resource for resource in self.resources.values() if resource.restype() is ResourceType.IFO and resource.identifier().lower_resname == "module"),
            None,
        )

    def creature(
        self,
        resname: str,
    ) -> ModuleResource[UTC] | None:
        """Returns a UTC resource by name if it exists.

        Args:
        ----
            resname: Name of the resource to search for

        Returns:
        -------
            ModuleResource[UTC]: The UTC resource or None if not found

        Processing Logic:
        ----------------
            - Iterate through self.resources dictionary values
            - Check if resname matches resource name and type is UTC
            - Return matching resource or None if not found.
        """
        lower_resname: str = resname.lower()
        return next(
            (resource for resource in self.resources.values() if resource.restype() is ResourceType.UTC and lower_resname == resource.identifier().lower_resname),
            None,
        )

    def creatures(
        self,
    ) -> list[ModuleResource[UTC]]:
        """Returns a list of UTC resources.

        Args:
        ----
            self: The class instance

        Returns:
        -------
            list[ModuleResource[UTC]]: A list of UTC resources

        Processing Logic:
        ----------------
            - Iterate through all resources in self.resources
            - Check if each resource's type is UTC
            - Add matching resources to the return list.
        """
        return [resource for resource in self.resources.values() if resource.restype() is ResourceType.UTC]

    def placeable(
        self,
        resname: str,
    ) -> ModuleResource[UTP] | None:
        """Check if a placeable UTP resource with the given resname exists.

        Args:
        ----
            resname (str): Name of the resource to check

        Returns:
        -------
            resource: Found resource or None

        Processing Logic:
        ----------------
            - Iterate through self.resources dictionary
            - Check if resource name matches given name and type is UTP
            - Return matching resource if found, else return None.
        """
        lower_resname: str = resname.lower()
        return next(
            (resource for resource in self.resources.values() if resource.restype() is ResourceType.UTP and lower_resname == resource.identifier().lower_resname),
            None,
        )

    def placeables(
        self,
    ) -> list[ModuleResource[UTP]]:
        """Returns a list of UTP resources for this module.

        Args:
        ----
            self: The class instance

        Returns:
        -------
            list[ModuleResource[UTP]]: List of UTP resources

        Processing Logic:
        ----------------
            - Iterate through self.resources dictionary
            - Check if resource type is UTP
            - Add matching resources to the return list.
        """
        return [resource for resource in self.resources.values() if resource.restype() is ResourceType.UTP]

    def door(
        self,
        resname: str,
    ) -> ModuleResource[UTD] | None:
        """Returns a UTD resource matching the provided resname from this module.

        Args:
        ----
            resname (str): The name of the resource

        Returns:
        -------
            ModuleResource[UTD] | None: The UTD resource or None if not found

        Processing Logic:
        ----------------
            - Iterate through self.resources values
            - Check if resname matches resource name and type is UTD
            - Return matching resource or None if not found.
        """
        lower_resname: str = resname.lower()
        return next(
            (resource for resource in self.resources.values() if resource.restype() is ResourceType.UTD and lower_resname == resource.identifier().lower_resname),
            None,
        )

    def doors(
        self,
    ) -> list[ModuleResource[UTD]]:
        """Returns a list of all UTD resources for this module.

        Args:
        ----
            self: The class instance

        Returns:
        -------
            list[ModuleResource[UTD]]: List of UTD resources

        Processing Logic:
        ----------------
            - Iterate through all resources stored in self.resources
            - Check if each resource's type is UTD
            - Add matching resources to the return list.
        """
        return [resource for resource in self.resources.values() if resource.restype() is ResourceType.UTD]

    def item(
        self,
        resname: str,
    ) -> ModuleResource[UTI] | None:
        """Returns a UTI resource matching the provided resname from this module if it exists.

        Args:
        ----
            resname (str): Name of the resource to lookup

        Returns:
        -------
            ModuleResource[UTI] | None: The matching UTI resource or None

        Processing Logic:
        ----------------
            - Iterates through self.resources dictionary values
            - Returns the first resource where resname matches resource.resname() and resource type is UTI
            - Returns None if no matching resource found.
        """
        lower_resname: str = resname.lower()
        return next(
            (resource for resource in self.resources.values() if resource.restype() is ResourceType.UTI and lower_resname == resource.identifier().lower_resname),
            None,
        )

    def items(
        self,
    ) -> list[ModuleResource[UTI]]:
        """Returns a list of UTI resources for this module.

        Args:
        ----
            self: The class instance

        Returns:
        -------
            list[ModuleResource[UTI]]: A list of UTI resources

        Processing Logic:
        ----------------
            - Iterate through self.resources which is a dictionary of all resources
            - Check if each resource's restype is equal to ResourceType.UTD
            - If equal, add it to the return list
            - Return the list of UTI resources.
        """
        return [resource for resource in self.resources.values() if resource.restype() is ResourceType.UTD]

    def encounter(
        self,
        resname: str,
    ) -> ModuleResource[UTE] | None:
        """Find UTE resource by the specified resname.

        Args:
        ----
            resname: Resource name to search for

        Returns:
        -------
            resource: Found UTE resource or None

        Processing Logic:
        ----------------
            - Iterate through self.resources values
            - Check if resname matches resource name and type is UTE
            - Return first matching resource or None.
        """
        lower_resname: str = resname.lower()
        return next(
            (resource for resource in self.resources.values() if resource.restype() is ResourceType.UTE and lower_resname == resource.identifier().lower_resname),
            None,
        )

    def encounters(
        self,
    ) -> list[ModuleResource[UTE]]:
        """Returns a list of UTE resources for this module.

        Args:
        ----
            self: The class instance

        Returns:
        -------
            list[ModuleResource[UTE]]: A list of UTE resources

        Processing Logic:
        ----------------
            - Iterate through all resources stored in self.resources
            - Check if each resource's type is UTE
            - If type matches, add it to the return list
            - Return the list of UTE resources.
        """
        return [resource for resource in self.resources.values() if resource.restype() is ResourceType.UTE]

    def store(self, resname: str) -> ModuleResource[UTM] | None:
        """Looks up a material (UTM) resource by the specified resname from this module and returns the resource data.

        Args:
        ----
            resname(str): Name of the resource to look up

        Returns:
        -------
            resource: The looked up resource or None if not found

        Processing Logic:
        ----------------
            - Loops through all resources stored in self.resources
            - Checks if the resource name matches the given name and type is UTM
            - Returns the first matching resource
            - Returns None if no match found.
        """
        lower_resname: str = resname.lower()
        return next(
            (resource for resource in self.resources.values() if resource.restype() is ResourceType.UTM and lower_resname == resource.identifier().lower_resname),
            None,
        )

    def stores(
        self,
    ) -> list[ModuleResource[UTM]]:
        """Returns a list of material (UTM) resources for this module."""
        return [resource for resource in self.resources.values() if resource.restype() is ResourceType.UTM]

    def trigger(
        self,
        resname: str,
    ) -> ModuleResource[UTT] | None:
        """Returns a trigger (UTT) resource by the specified resname if it exists.

        Args:
        ----
            resname: Name of the resource to retrieve

        Returns:
        -------
            resource: The requested UTT resource or None

        Processing Logic:
        ----------------
            - Iterate through self.resources dictionary values
            - Check if resname matches resource name and type is UTT
            - Return first matching resource
            - Return None if no match found.
        """
        lower_resname: str = resname.lower()
        return next(
            (resource for resource in self.resources.values() if resource.restype() is ResourceType.UTT and lower_resname == resource.identifier().lower_resname),
            None,
        )

    def triggers(
        self,
    ) -> list[ModuleResource[UTT]]:
        """Returns a list of UTT resources for this module.

        Args:
        ----
            self: The class instance

        Returns:
        -------
            list[ModuleResource[UTT]]: A list of UTT resources

        Processing Logic:
        ----------------
            - Iterate through self.resources dictionary
            - Check if each resource's restype is UTT
            - Add matching resources to a list
            - Return the list of UTT resources.
        """
        return [resource for resource in self.resources.values() if resource.restype() is ResourceType.UTT]

    def waypoint(
        self,
        resname: str,
    ) -> ModuleResource[UTW] | None:
        """Returns the UTW resource with the given name if it exists.

        Args:
        ----
            resname: The name of the UTW resource

        Returns:
        -------
            resource: The UTW resource or None if not found

        Processing Logic:
        ----------------
            - Iterate through self.resources dictionary values
            - Check if resname matches resource name and type is UTW
            - Return first matching resource
            - Return None if no match found.
        """
        lower_resname: str = resname.lower()
        return next(
            (resource for resource in self.resources.values() if resource.restype() is ResourceType.UTW and lower_resname == resource.identifier().lower_resname),
            None,
        )

    def waypoints(
        self,
    ) -> list[ModuleResource[UTW]]:
        """Returns list of UTW resources from resources dict.

        Returns:
        -------
            list[ModuleResource[UTW]]: List of UTW resources

        Processing Logic:
        ----------------
            - Iterate through self.resources dict values
            - Check if resource type is UTW
            - Add matching resources to return list
            - Return list of UTW resources.
        """
        return [resource for resource in self.resources.values() if resource.restype() is ResourceType.UTW]

    def model(
        self,
        resname: str,
    ) -> ModuleResource[MDL] | None:
        """Returns a ModuleResource object for the given resource name if it exists in this module.

        Args:
        ----
            resname: The name of the resource to lookup.

        Returns:
        -------
            resource: The ModuleResource object if found, None otherwise.

        Processing Logic:
        ----------------
            - Loops through all resources stored in self.resources
            - Checks if the resource name matches the given name and the resource type is MDL
            - Returns the matching resource if found, None otherwise.
        """
        lower_resname: str = resname.lower()
        return next(
            (resource for resource in self.resources.values() if resource.restype() is ResourceType.MDL and lower_resname == resource.identifier().lower_resname),
            None,
        )

    def model_ext(
        self,
        resname: str,
    ) -> ModuleResource | None:
        """Finds a MDX module resource by name from this module.

        Args:
        ----
            resname: The name of the resource to find.

        Returns:
        -------
            ModuleResource|None: The matching resource or None if not found.

        Processes the resources dictionary:
            - Iterates through resources.values()
            - Checks if resname matches resource.resname() and resource type is MDX
            - Returns first matching resource or None.
        """
        lower_resname: str = resname.lower()
        return next(
            (resource for resource in self.resources.values() if resource.restype() is ResourceType.MDX and lower_resname == resource.identifier().lower_resname),
            None,
        )

    def models(
        self,
    ) -> list[ModuleResource[MDL]]:
        """Returns a list of MDL model resources.

        Args:
        ----
            self: The class instance

        Returns:
        -------
            list[ModuleResource[MDL]]: A list of MDL model resources

        Processes the resources dictionary:
            - Loops through each value in the resources dictionary
            - Checks if the resource type is MDL
            - Adds matching resources to the return list.
        """
        return [resource for resource in self.resources.values() if resource.restype() is ResourceType.MDL]

    def model_exts(
        self,
    ) -> list[ModuleResource]:
        """Returns a list of MDX model resources.

        Args:
        ----
            self: The class instance

        Returns:
        -------
            list[ModuleResource]: A list of MDX model resources

        Processes the resources dictionary:
            - Loops through each value in the resources dictionary
            - Checks if the resource type is MDX
            - Adds matching resources to the return list.
        """
        return [resource for resource in self.resources.values() if resource.restype() is ResourceType.MDX]

    def texture(
        self,
        resname: str,
    ) -> ModuleResource[TPC] | None:
        """Looks up a texture resource by resname from this module.

        Args:
        ----
            resname: Name of the texture resource to look up.

        Returns:
        -------
            resource: Found texture resource or None.

        Processing Logic:
        ----------------
            - Loops through all resources stored in self.resources
            - Checks if resname matches the resource name in any case-insensitive way
            - Checks if the resource type is a texture format like TPC or TGA
            - Returns the first matching resource or None if not found.
        """
        lower_resname: str = resname.lower()
        texture_types: set[ResourceType] = {ResourceType.TPC, ResourceType.TGA}
        return next(
            (resource for resource in self.resources.values() if resource.isActive() and resource.restype() in texture_types and lower_resname == resource.identifier().lower_resname),
            None,
        )

    def textures(
        self,
    ) -> list[ModuleResource[MDL]]:
        """Generates a list of texture resources from this module.

        Args:
        ----
            self: The class instance

        Returns:
        -------
            list[ModuleResource[MDL]]: List of texture resources

        Processing Logic:
        ----------------
            - Iterate through self.resources dictionary
            - Check if resource type is TPC or TGA texture format
            - Include the resource in return list if type matches.
        """
        texture_types: set[ResourceType] = {ResourceType.TPC, ResourceType.TGA}
        return [resource for resource in self.resources.values() if resource.isActive() is not None and resource.restype() in texture_types]

    def sound(
        self,
        resname: str,
    ) -> ModuleResource[UTS] | None:
        """Returns the UTS resource with the given name if it exists.

        Args:
        ----
            resname: The name of the UTS resource

        Returns:
        -------
            resource: The UTS resource or None if not found

        Processing Logic:
        ----------------
            - Iterate through self.resources dictionary values
            - Check if resname matches resource name and type is UTS
            - Return matching resource or None if not found.
        """
        lower_resname: str = resname.lower()
        return next(
            (resource for resource in self.resources.values() if resource.restype() is ResourceType.UTS and lower_resname == resource.identifier().lower_resname),
            None,
        )

    def sounds(
        self,
    ) -> list[ModuleResource[UTS]]:
        """Returns a list of UTS resources.

        Args:
        ----
            self: The class instance

        Returns:
        -------
            list[ModuleResource[UTS]]: A list of UTS resources

        Processing Logic:
        ----------------
            - Iterate through self.resources dictionary
            - Check if each resource's type is UTS
            - Add matching resources to a list
            - Return the list of UTS resources.
        """
        return [resource for resource in self.resources.values() if resource.restype() is ResourceType.UTS]


class ModuleResource(Generic[T]):
    def __init__(
        self,
        resname: str,
        restype: ResourceType,
        installation: Installation,
    ):
        self._resname: str = resname
        self._installation: Installation = installation
        self._restype: ResourceType = restype
        self._active: Path | None = None
        self._resource_obj: Any = None
        self._locations: list[Path] = []
        self._identifier = ResourceIdentifier(resname, restype)

    def __repr__(self):
        return f"{self.__class__.__name__}(resname={self._resname} restype={self._restype!r} installation={self._installation!r})"

    def __eq__(self, other):
        if self is other:
            return True
        if isinstance(other, ResourceIdentifier):
            return self._identifier == other
        if isinstance(other, ModuleResource):
            return self._identifier == other._identifier
        return NotImplemented

    def __hash__(self):
        return hash(self._identifier)

    def resname(self) -> str:
        """Returns the resource name.

        Returns:
        -------
            The resource name.
        """
        return self._resname

    def restype(self) -> ResourceType:
        """Returns the type of resource stored.

        Returns:
        -------
            The resource type.
        """
        return self._restype

    def filename(self) -> str:
        return str(self._identifier)

    def identifier(self) -> ResourceIdentifier:
        return self._identifier

    def localized_name(self) -> str | None:
        # sourcery skip: assign-if-exp, reintroduce-else
        """Returns a localized name for the resource.

        Args:
        ----
            self: The object instance

        Returns:
        -------
            str | None: Localized name or None if not found

        Processing Logic:
        ----------------
            - Get the resource from self.resource()
            - Check if resource is None and return None
            - Check type of resource and return localized name by calling installation string method
            - Return None if type is not matched.
        """
        res: T | None = self.resource()
        if res is None:
            return None
        if isinstance(res, UTC):
            return f"{self._installation.string(res.first_name)} {self._installation.string(res.last_name)}"
        if isinstance(res, (UTD, UTE, UTM, UTP, UTS, UTT, UTW)):
            return self._installation.string(res.name)
        print(f"Could not find a localized name for a ModuleResource typed {type(res).__name__}")
        return None

    def data(self) -> bytes | None:
        """Opens the file at the active location and returns the data.

        Raises:
        ------
            ValueError: If no file is active.

        Returns:
        -------
            The bytes data of the active file.
        """
        file_name = f"{self._resname}.{self._restype.extension}"
        active_path = self.active()
        if active_path is None:
            return None

        if is_capsule_file(active_path):
            data: bytes | None = Capsule(active_path).resource(self._resname, self._restype)
            if data is None:
                RobustLogger().error(f"Resource '{file_name}' not found in '{active_path}'")
            return data

        if is_bif_file(active_path):
            resource: ResourceResult | None = self._installation.resource(
                self._resname,
                self._restype,
                [SearchLocation.CHITIN],
            )
            if resource is None:
                msg = f"Resource '{file_name}' not found in BIF '{self._active}' somehow?"
                RobustLogger().error(msg)
                return None
            return resource.data

        return active_path.read_bytes()

    def resource(self) -> T | None:
        """Returns the cached resource object. If no object has been cached, then it will load the object.

        Returns:
        -------
            The resource object.

        Returns:
            The abstracted resource, or None if not found.
        """
        if self._resource_obj is None:
            conversions: dict[ResourceType, Callable[[SOURCE_TYPES], Any]] = {
                ResourceType.ARE: read_are,
                ResourceType.DLG: read_dlg,
                ResourceType.GIT: read_git,
                ResourceType.IFO: read_ifo,
                ResourceType.LYT: read_lyt,
                ResourceType.NCS: lambda data: data,
                ResourceType.PTH: read_pth,
                ResourceType.TPC: read_tpc,
                ResourceType.TGA: read_tpc,
                ResourceType.UTD: read_utd,
                ResourceType.UTE: read_ute,
                ResourceType.UTI: read_uti,
                ResourceType.UTM: read_utm,
                ResourceType.UTP: read_utp,
                ResourceType.UTS: read_uts,
                ResourceType.UTT: read_utt,
                ResourceType.UTW: read_utw,
                ResourceType.UTC: read_utc,
                ResourceType.VIS: read_vis,
                ResourceType.WOK: read_bwm,
            }
            active_path = self.active()
            if active_path is None:
                return None

            if is_capsule_file(active_path):
                data: bytes | None = Capsule(active_path).resource(self._resname, self._restype)
                if data is None:
                    msg = f"Resource '{self._identifier}' not found in '{active_path}'"
                    RobustLogger().error(msg)
                    return None
                self._resource_obj = conversions.get(self._restype, lambda _: None)(data)

            elif is_bif_file(active_path):
                resource: ResourceResult | None = self._installation.resource(
                    self._resname,
                    self._restype,
                    [SearchLocation.CHITIN],
                )
                if resource is None:
                    msg = f"Resource '{self._identifier}' not found in '{active_path}'"
                    RobustLogger().error(msg)
                    return None
                self._resource_obj = conversions.get(self._restype, lambda _: None)(resource.data)

            else:
                data = active_path.read_bytes()
                self._resource_obj = conversions.get(self._restype, lambda _: None)(data)

        return self._resource_obj

    def to_bytes(self) -> bytes | None:
        if self._resource_obj is None:
            return None
        conversions: dict[ResourceType, Callable[[Any, TARGET_TYPES], Any]] = {
            ResourceType.ARE: write_are,
            ResourceType.DLG: write_dlg,
            ResourceType.GIT: write_git,
            ResourceType.IFO: write_ifo,
            ResourceType.LYT: write_lyt,
            ResourceType.NCS: write_ncs,
            ResourceType.PTH: write_pth,
            ResourceType.TPC: write_tpc,
            ResourceType.TGA: write_tpc,
            ResourceType.UTD: write_utd,
            ResourceType.UTE: write_ute,
            ResourceType.UTI: write_uti,
            ResourceType.UTM: write_utm,
            ResourceType.UTP: write_utp,
            ResourceType.UTS: write_uts,
            ResourceType.UTT: write_utt,
            ResourceType.UTW: write_utw,
            ResourceType.UTC: write_utc,
            ResourceType.VIS: write_vis,
            ResourceType.WOK: write_bwm,
        }
        result: bytearray = bytearray()
        conversions.get(self._restype, lambda _a, _b: b"")(self._resource_obj, result)
        return bytes(result)

    def add_locations(self, filepaths: Iterable[Path]):
        """Adds a list of filepaths to the list of locations stored for the resource.

        If a filepath already exists, it is ignored.

        Args:
        ----
            filepaths: A list of filepaths pointing to a location for the resource.
        """
        self._locations.extend(filepath for filepath in filepaths if filepath not in self._locations)

    def locations(self) -> list[Path]:
        return self._locations

    def activate(
        self,
        filepath: os.PathLike | str | None = None,
    ) -> Path | None:
        """Sets the active file to the specified path. Calling this method will reset the loaded resource.

        If the filepath is not in the stored locations, calling this method will add it.

        Args:
        ----
            filepath: The new active file.
        """
        self._resource_obj = None
        if filepath is None:
            self._active = next(iter(self._locations), None)
        else:
            r_filepath = Path(filepath)
            if r_filepath not in self._locations:
                self._locations.append(r_filepath)
            self._active = r_filepath
        if self._active is None:
            RobustLogger().warning(f"Cannot activate module resource '{self.identifier()}': No locations found.")
        else:
            other_locations_available = len(self._locations) - 1
            other_locations_available_display = f" ({other_locations_available} other locations available)" if other_locations_available else ""
            print(f"Activating module resource '{self.identifier()}' at filepath '{self._active}'{other_locations_available_display}")
        return self._active

    def unload(self):
        """Clears the cached resource object from memory."""
        self._resource_obj = None

    def reload(self):
        """Reloads the resource object from the active location."""
        self._resource_obj = None
        self.resource()

    def active(self) -> Path | None:
        """Returns the filepath of the currently active file for the resource.

        Returns:
        -------
            Filepath to the active resource.
        """
        if self._active is None:
            next_path = next(iter(self._locations), None)
            if next_path is None:
                RobustLogger().warning("No resource found for '%s'", self._identifier)
                return None
            self.activate()
            # raise RuntimeError(f"{self!r}.activate(filepath) must be called before use.")
        return self._active

    def isActive(self) -> bool:
        return bool(self._active)

    def save(
        self,
    ):
        """Saves the resource to the active file.

        Args:
        ----
            self: The resource object

        Returns:
        -------
            None: This function does not return anything

        Processing Logic:
        ----------------
            - Checks if an active file is selected
            - Checks file type and writes resource data accordingly
            - Writes resource data to ERF, RIM or binary file using appropriate conversion and writer.
        """
        conversions: dict[ResourceType, Callable[[Any], bytes]] = {
            ResourceType.ARE: bytes_are,
            ResourceType.DLG: bytes_dlg,
            ResourceType.GIT: bytes_git,
            ResourceType.IFO: bytes_ifo,
            ResourceType.LYT: bytes_lyt,
            ResourceType.NCS: lambda data: data,
            ResourceType.PTH: bytes_pth,
            ResourceType.TPC: bytes_tpc,
            ResourceType.TGA: bytes_tpc,
            ResourceType.UTD: bytes_utd,
            ResourceType.UTE: bytes_ute,
            ResourceType.UTI: bytes_uti,
            ResourceType.UTM: bytes_utm,
            ResourceType.UTP: bytes_utp,
            ResourceType.UTS: bytes_uts,
            ResourceType.UTT: bytes_utt,
            ResourceType.UTW: bytes_utw,
            ResourceType.UTC: bytes_utc,
            ResourceType.VIS: bytes_vis,
            ResourceType.WOK: bytes_bwm,
        }

        active_path = self.active()
        if not active_path:
            active_path = self._create_anew_in_override()
        if is_bif_file(active_path):
            msg = "Cannot save file to BIF."
            raise ValueError(msg)

        if is_any_erf_type_file(active_path):
            erf: ERF = read_erf(active_path)
            erf.set_data(
                self._resname,
                self._restype,
                conversions[self._restype](self.resource()),
            )
            write_erf(erf, active_path)

        elif is_rim_file(active_path):
            rim: RIM = read_rim(active_path)
            rim.set_data(
                self._resname,
                self._restype,
                conversions[self._restype](self.resource()),
            )
            write_rim(rim, active_path)

        else:
            data = conversions.get(self._restype, lambda _: b"")(self.resource())
            if not data:
                raise ValueError(f"No conversion available for resource type {self._restype}")
            active_path.write_bytes(data)

    def _create_anew_in_override(self) -> Path:
        res_data: bytes | None = self.to_bytes()
        if res_data is None:
            raise FileNotFoundError(
                errno.ENOENT,
                os.strerror(errno.ENOENT),
                self._installation.override_path().joinpath(self.filename()),
            )

        RobustLogger().warning(f"Saving ModuleResource '{self.identifier()}' to the Override folder as it does not have any other paths available...")
        result = self._installation.override_path().joinpath(self.filename())
        result.write_bytes(res_data)
        self.activate(result)
        return result<|MERGE_RESOLUTION|>--- conflicted
+++ resolved
@@ -7,11 +7,7 @@
 from dataclasses import dataclass
 from enum import Enum
 from functools import lru_cache
-<<<<<<< HEAD
-from pathlib import Path
-=======
 from pathlib import Path, PurePath
->>>>>>> a334711b
 from typing import TYPE_CHECKING, Any, Collection, Generic, TypeVar, TypedDict, cast
 
 from loggerplus import RobustLogger
@@ -49,10 +45,7 @@
 from pykotor.resource.type import ResourceType
 from pykotor.tools.misc import is_any_erf_type_file, is_bif_file, is_capsule_file, is_rim_file
 from pykotor.tools.model import iterate_lightmaps, iterate_textures
-<<<<<<< HEAD
-=======
 from pykotor.tools.path import CaseAwarePath
->>>>>>> a334711b
 
 if TYPE_CHECKING:
     from collections.abc import Callable
@@ -176,11 +169,7 @@
     ):
         new_cls = cls
         if new_cls is ModulePieceResource:
-<<<<<<< HEAD
-            path_obj = Path(path)
-=======
             path_obj = CaseAwarePath(path)
->>>>>>> a334711b
             piece_info = ModulePieceInfo.from_filename(path_obj.name)
             if piece_info.modtype is KModuleType.DATA:
                 new_cls = ModuleDataPiece
@@ -189,7 +178,7 @@
             elif piece_info.modtype is KModuleType.K2_DLG:
                 new_cls = ModuleDLGPiece
             elif piece_info.modtype is KModuleType.MOD:
-                new_cls = ModuleOverrideFullPiece
+                new_cls = ModuleFullOverridePiece
         return object.__new__(new_cls)  # pyright: ignore[reportArgumentType]
 
     def __init__(
@@ -198,11 +187,7 @@
         *args,
         **kwargs,
     ):
-<<<<<<< HEAD
-        path_obj = Path(path)
-=======
         path_obj = CaseAwarePath(path)
->>>>>>> a334711b
         self.piece_info: ModulePieceInfo = ModulePieceInfo.from_filename(path_obj.name)
         self.missing_resources: list[FileResource] = []  # TODO(th3w1zard1):
         super().__init__(path_obj, *args, **kwargs)
@@ -224,11 +209,8 @@
     def ifo(self) -> GFF:
         lookup = self.resource("module", ResourceType.IFO)
         if lookup is None:
-<<<<<<< HEAD
             import errno
 
-=======
->>>>>>> a334711b
             raise FileNotFoundError(errno.ENOENT, os.strerror(errno.ENOENT), str(self.filepath().joinpath("module.ifo")))
         return read_gff(lookup)
 
@@ -284,14 +266,14 @@
 class ModuleDLGPiece(ModulePieceResource): ...
 
 
-class ModuleOverrideFullPiece(ModuleDLGPiece, ModuleDataPiece, ModuleLinkPiece): ...
+class ModuleFullOverridePiece(ModuleDLGPiece, ModuleDataPiece, ModuleLinkPiece): ...
 
 
 class _CapsuleDictTypes(TypedDict, total=False):
     MAIN: ModuleLinkPiece | None
     DATA: ModuleDataPiece | None
     K2_DLG: ModuleDLGPiece | None
-    MOD: ModuleOverrideFullPiece | None
+    MOD: ModuleFullOverridePiece | None
 
 
 class Module:  # noqa: PLR0904
@@ -319,11 +301,7 @@
         if self.dot_mod:
             mod_filepath = installation.module_path().joinpath(self._root + KModuleType.MOD.value)
             if mod_filepath.is_file():
-<<<<<<< HEAD
-                self._capsules[KModuleType.MOD.name] = ModuleOverrideFullPiece(mod_filepath)
-=======
                 self._capsules[KModuleType.MOD.name] = ModuleFullOverridePiece(mod_filepath)
->>>>>>> a334711b
             else:
                 self.dot_mod = False
                 self._capsules[KModuleType.MAIN.name] = ModuleLinkPiece(installation.module_path().joinpath(self._root + KModuleType.MAIN.value))
@@ -356,15 +334,6 @@
         }
         module_path: Path = install_or_path if isinstance(install_or_path, Path) else install_or_path.module_path()
         if filename.lower().endswith(".mod"):
-<<<<<<< HEAD
-            mod_filepath: Path = module_path.joinpath(root + KModuleType.MOD.value)
-            if mod_filepath.is_file():
-                capsules[KModuleType.MOD.name] = ModuleOverrideFullPiece(mod_filepath)
-            capsules[KModuleType.MAIN.name] = ModuleLinkPiece(module_path.joinpath(root + KModuleType.MAIN.value))
-            capsules[KModuleType.DATA.name] = ModuleDataPiece(module_path.joinpath(root + KModuleType.DATA.value))
-            if not isinstance(install_or_path, Installation) or install_or_path.game().is_k2():
-                capsules[KModuleType.K2_DLG.name] = ModuleDLGPiece(module_path.joinpath(root + KModuleType.K2_DLG.value))
-=======
             mod_filepath = module_path.joinpath(root + KModuleType.MOD.value)
             if mod_filepath.is_file():
                 capsules[KModuleType.MOD.name] = ModuleFullOverridePiece(mod_filepath)
@@ -373,7 +342,6 @@
                 capsules[KModuleType.DATA.name] = ModuleDataPiece(module_path.joinpath(root + KModuleType.DATA.value))
                 if not isinstance(install_or_path, Installation) or install_or_path.game().is_k2():
                     capsules[KModuleType.K2_DLG.name] = ModuleDLGPiece(module_path.joinpath(root + KModuleType.K2_DLG.value))
->>>>>>> a334711b
         else:
             capsules[KModuleType.MAIN.name] = ModuleLinkPiece(module_path.joinpath(root + KModuleType.MAIN.value))
             capsules[KModuleType.DATA.name] = ModuleDataPiece(module_path.joinpath(root + KModuleType.DATA.value))
@@ -397,9 +365,9 @@
     def root(self) -> str:
         return self._root.strip()
 
-    def lookup_main_capsule(self) -> ModuleOverrideFullPiece | ModuleLinkPiece:
+    def lookup_main_capsule(self) -> ModuleFullOverridePiece | ModuleLinkPiece:
         """Returns main capsule either from the override or the module."""
-        relevant_capsule: ModuleOverrideFullPiece | ModuleLinkPiece | None
+        relevant_capsule: ModuleFullOverridePiece | ModuleLinkPiece | None
         if self.dot_mod:
             if KModuleType.MOD.name in self._capsules:
                 relevant_capsule = self._capsules[KModuleType.MOD.name]
@@ -410,9 +378,9 @@
         assert relevant_capsule is not None
         return relevant_capsule
 
-    def lookup_data_capsule(self) -> ModuleOverrideFullPiece | ModuleDataPiece:
+    def lookup_data_capsule(self) -> ModuleFullOverridePiece | ModuleDataPiece:
         """Returns data capsule either from the override or the module."""
-        relevant_capsule: ModuleOverrideFullPiece | ModuleDataPiece | None
+        relevant_capsule: ModuleFullOverridePiece | ModuleDataPiece | None
         if self.dot_mod:
             if KModuleType.MOD.name in self._capsules:
                 relevant_capsule = self._capsules[KModuleType.MOD.name]
@@ -423,9 +391,9 @@
         assert relevant_capsule is not None
         return relevant_capsule
 
-    def lookup_dlg_capsule(self) -> ModuleOverrideFullPiece | ModuleDLGPiece:
+    def lookup_dlg_capsule(self) -> ModuleFullOverridePiece | ModuleDLGPiece:
         """Returns dlg capsule either from the override or the module."""
-        relevant_capsule: ModuleOverrideFullPiece | ModuleDLGPiece | None
+        relevant_capsule: ModuleFullOverridePiece | ModuleDLGPiece | None
         if self.dot_mod:
             if KModuleType.MOD.name in self._capsules:
                 relevant_capsule = self._capsules[KModuleType.MOD.name]
@@ -440,7 +408,7 @@
         """Returns the module id from the main capsule."""
         if self._cached_mod_id is not None:
             return self._cached_mod_id
-        data_capsule: ModuleOverrideFullPiece | ModuleLinkPiece = self.lookup_main_capsule()
+        data_capsule: ModuleFullOverridePiece | ModuleLinkPiece = self.lookup_main_capsule()
         found_id: ResRef | None = data_capsule.module_id()
         print(f"Found module id '{found_id}' for module '{data_capsule.filename()}'")
         self._cached_mod_id = found_id
@@ -471,7 +439,6 @@
             >>> Module.name_to_root("danm13_dlg.dlg")
             'danm13'
         """
-<<<<<<< HEAD
         split_path: list[str] = name.rsplit("/", 1)
         parsed_name = split_path[-1]
         name_without_ext: str = parsed_name.rsplit(".", 1)[0]
@@ -479,12 +446,6 @@
         casefold_root: str = root.casefold()
         root = root[:-2] if casefold_root.endswith("_s") else root
         root = root[:-4] if casefold_root.endswith("_dlg") else root
-=======
-        root: str = PurePath(filepath).stem
-        lower_root: str = root.lower()
-        root = root[:-2] if lower_root.endswith("_s") else root
-        root = root[:-4] if lower_root.endswith("_dlg") else root
->>>>>>> a334711b
         return root  # noqa: RET504
 
     @staticmethod
@@ -560,7 +521,7 @@
         """
         display_name = f"{self._root}.mod" if self.dot_mod else f"{self._root}.rim"
         RobustLogger().info("Loading module resources needed for '%s'", display_name)
-        capsules_to_search: list[ModuleOverrideFullPiece | ModuleLinkPiece] = [self.lookup_main_capsule()]
+        capsules_to_search: list[ModuleFullOverridePiece | ModuleLinkPiece] = [self.lookup_main_capsule()]
         # Lookup the GIT and LYT first.
         order: tuple[SearchLocation, ...] = (
             SearchLocation.OVERRIDE,
@@ -576,12 +537,8 @@
         for capsule in self._capsules.values():
             if capsule is None:
                 continue
-<<<<<<< HEAD
             # No idea why static types aren't working here as that's the whole point of the TypedDict...
             typed_capsule: ModulePieceResource = cast(ModulePieceResource, capsule)
-=======
-            typed_capsule = cast("ModulePieceResource", capsule)  # No idea why static types aren't working here as that's the whole point of the TypedDict...
->>>>>>> a334711b
             for resource in typed_capsule:
                 RobustLogger().info("Adding location '%s' for resource '%s' from erf/rim '%s'", typed_capsule.filepath(), resource.identifier(), typed_capsule.identifier())
                 self.add_locations(resource.resname(), resource.restype(), [typed_capsule.filepath()])
@@ -730,8 +687,6 @@
                 continue  # Skip TGA resources if the TPC equivalent resource is already found and activated.
             module_resource.activate()
 
-<<<<<<< HEAD
-=======
     def _handle_git_lyt_reloads(
         self,
         main_search_results: dict[ResourceIdentifier, list[LocationResult]],
@@ -784,7 +739,6 @@
 
         return result
 
->>>>>>> a334711b
     def add_locations(
         self,
         resname: str,

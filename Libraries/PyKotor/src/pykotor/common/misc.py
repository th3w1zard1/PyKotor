from __future__ import annotations

import warnings

from collections.abc import Iterable
from enum import Enum, IntEnum
<<<<<<< HEAD
from typing import TYPE_CHECKING, ClassVar, Generic, TypeVar
=======
from typing import TYPE_CHECKING, Any, ClassVar, Generic, Iterable, TypeVar
>>>>>>> a334711b

from utility.common.geometry import Vector3

if TYPE_CHECKING:
    import os

    from collections.abc import Iterable

    from typing_extensions import Self  # pyright: ignore[reportMissingModuleSource]

T = TypeVar("T")
VT = TypeVar("VT")
_unique_sentinel = object()


class ResRef(str):
    """A string reference to a game resource.

    ResRefs are the names of resources without the extension (the file stem).

    Used in:
    -------
        - Encapsulated Resource Files (ERF/MOD/SAV)
        - RIM/BIF archives
        - Filenames in the Override folder

    Restrictions:
    ------------
        - ResRefs must be in ASCII format
        - ResRefs cannot exceed 16 characters in length.
        - Usable in case-insensitive applications. This is because KOTOR was created for Windows, which uses a case-insensitive filesystem.
        - (recommended) Stored as case-sensitive text.
    """

    __slots__: ClassVar[tuple[str, ...]] = ("_value",)

    MAX_LENGTH: ClassVar[int] = 16

    INVALID_CHARACTERS: ClassVar[str] = '<>:"/\\|?*'

    class InvalidFormatError(ValueError):
        """ResRefs must conform to Windows filename requirements."""

        def __init__(self, bad_text: str):
            invalid_chars: list[tuple[str, int]] = [(char, pos) for pos, char in enumerate(bad_text) if char in ResRef.INVALID_CHARACTERS]
            details: str = ", ".join(f"'{char}' at position {pos}" for char, pos in invalid_chars)
            message: str = f"String '{bad_text}' contains invalid characters: {details}. " f"Full list of invalid characters: '{ResRef.INVALID_CHARACTERS}'"
            super().__init__(message)

    class InvalidEncodingError(ValueError):
        """ResRefs must only contain ASCII characters."""

        def __init__(self, text: str):
            message = f"'{text}' must only contain ASCII characters."
            super().__init__(message)

    class ExceedsMaxLengthError(ValueError):
        """ResRefs cannot exceed the maximum of 16 characters in length."""

        def __init__(self, text: str):
            message = f"Length of '{text}' ({len(text)} characters) exceeds the maximum allowed length ({ResRef.MAX_LENGTH})"
            super().__init__(message)

    class CaseSensitivityError(ValueError):
        """ResRefs cannot be converted to a different case."""

        def __init__(self, resref: ResRef, func_name: str, *args, **kwargs):
            super().__init__(f"ResRef's must be case-insensitive, attempted {resref!r}.{func_name}({args, kwargs})")

    def __new__(cls, text: str) -> Self:
        # Create the instance
        instance: Self = super().__new__(cls, text)
        instance.set_data(text)
        return instance

    def __len__(
        self,
    ):
        return len(self._value.strip())  # should already be stripped, leave here for clarity (it is a fast operation)

    def __bool__(self):
        return bool(self._value.strip())  # should already be stripped, leave here for clarity (it is a fast operation)

    def __eq__(
        self,
        other,
    ):
        """A ResRef can be compared to another ResRef or a str."""
        if self is other:
            return True
        if not isinstance(other, str):
            return NotImplemented
        other_value: str = other.casefold().strip()
        return other_value == self._value.casefold()

    def __hash__(self):
        return hash(self._value.casefold())

    def __repr__(
        self,
    ):
        return f"ResRef({self._value})"

    def __str__(
        self,
    ):
        return str(self._value)

    @classmethod
    def from_blank(cls) -> Self:
        return cls("")

    @classmethod
    def from_path(
        cls,
        file_path: os.PathLike | str,
    ) -> Self:
        from pykotor.extract.file import ResourceIdentifier  # Prevent circular imports

        resname: str = ResourceIdentifier.from_path(file_path).resname
        return cls(resname)

    @classmethod
    def is_valid(
        cls,
        text: str,
    ) -> bool:
        if not isinstance(text, str):
            return False
        return next(
            (False for char in cls.INVALID_CHARACTERS if char in text),
            (text != "" and text.isascii() and len(text) <= cls.MAX_LENGTH and text == text.strip()),
        )

    def set_data(
        self,
        text: str,
        *,
        truncate: bool = False,
    ):  # sourcery skip: remove-unnecessary-cast
        """Sets the ResRef.

        Args:
        ----
            text - str: The reference string.
            truncate - bool: Whether to truncate the text to 16 characters. Default is False.

        Raises:
        ------
            InvalidEncodingError - text was not in ascii format
            ExceedsMaxLengthError - text exceeded 16 characters
            InvalidFormatError - text starts/ends with a space or contains windows invalid filename characters.
            All of the above exceptions inherit ValueError.
        """
<<<<<<< HEAD
        # Ensure the value is a string
        if not isinstance(text, str):
            msg = f"Value must be a string, not a `{text.__class__.__name__}`"
            raise TypeError(msg)

        # Check for leading or trailing whitespace. Ensure text doesn't start/end with whitespace.
        raw_text = str(text)
        text = raw_text.strip()
        if raw_text != text:
            msg = f"String '{raw_text}' starts or ends with whitespace. It will be stripped to '{text}'"
            warnings.warn(msg, stacklevel=2)

        # Check for maximum length
        if len(text) > self.MAX_LENGTH:
            if not truncate:
                raise self.ExceedsMaxLengthError(text)
            warnings.warn(f"String '{raw_text}' exceeds the maximum allowed length ({self.MAX_LENGTH}) and will be truncated to '{text}'", stacklevel=2)
            text = text[: self.MAX_LENGTH]

        if any(
            (char, pos)  # Check for invalid characters and their positions
            for pos, char in enumerate(text)
            if char in self.INVALID_CHARACTERS
        ):
            raise self.InvalidFormatError(text)

        if not text.isascii():  # Ensure text only contains ASCII characters.
            raise self.InvalidEncodingError(text)
=======
        parsed_text: str = str(text).strip()

        # Ensure text only contains ASCII characters.
        if not text.isascii():
            raise self.InvalidEncodingError(text)

        # Validate text length.
        if len(parsed_text) > self.MAX_LENGTH:
            if not truncate:
                raise self.ExceedsMaxLengthError(parsed_text)
            parsed_text = parsed_text[: self.MAX_LENGTH]

        # Ensure text doesn't contain any invalid ASCII characters.
        for i in range(len(parsed_text)):
            if parsed_text[i] in self.INVALID_CHARACTERS:
                msg = f"ResRef '{text}' cannot contain any invalid characters in [{self.INVALID_CHARACTERS}]"
                raise self.InvalidFormatError(msg)
>>>>>>> a334711b

        self._value: str = text.strip()

    def get(self) -> str:
        """Returns a case-insensitive wrapped string."""
        return str(self._value)


class Game(IntEnum):
    """Represents which KOTOR game."""

    K1 = 1
    K2 = 2
    K1_XBOX = 3
    K2_XBOX = 4
    K1_IOS = 5
    K2_IOS = 6
    K1_ANDROID = 7
    K2_ANDROID = 8

    def __repr__(self):
        return f"{self.__class__.__name__}.{self.name}"

    def is_xbox(self) -> bool:
        return self in {Game.K1_XBOX, Game.K2_XBOX}

    def is_pc(self) -> bool:
        return self in {Game.K1, Game.K2}

    def is_mobile(self) -> bool:
        return self in {Game.K1_IOS, Game.K1_ANDROID, Game.K2_IOS, Game.K2_ANDROID}

    def is_android(self) -> bool:
        return self in {Game.K1_ANDROID, Game.K2_ANDROID}

    def is_ios(self) -> bool:
        return self in {Game.K1_IOS, Game.K2_IOS}

    def is_k1(self) -> bool:
        return self.value % 2 != 0

    def is_k2(self) -> bool:
        return self.value % 2 == 0


class Color:
    # Listed here for hinting purposes
    RED: ClassVar[Color]
    GREEN: ClassVar[Color]
    BLUE: ClassVar[Color]
    BLACK: ClassVar[Color]
    WHITE: ClassVar[Color]

    def __init__(
        self,
        r: float,
        g: float,
        b: float,
        a: float = 1.0,
    ):
        self.r: float = r
        self.g: float = g
        self.b: float = b
        self.a: float = a

    def __repr__(self):
        return f"Color({self})"

    def __str__(self) -> str:
        """Returns a string of each color component separated by whitespace."""
        return f"{self.r} {self.g} {self.b} {self.a}"

    def __eq__(
        self,
        other,
    ):
        """Two Color instances are equal if their color components are equal."""
        if self is other:
            return True
        if not isinstance(other, Color):
            return NotImplemented

        return hash(self) == hash(other)

    def __hash__(self):
        return hash((self.r, self.g, self.b, self.a or 1.0))

    @classmethod
    def from_rgb_integer(
        cls,
        integer: int,
    ) -> Self:
        """Returns a Color by decoding the specified integer.

        Args:
        ----
            integer: RGB integer.

        Returns:
        -------
            A new Color instance.
        """
        red: float = (0x000000FF & integer) / 255
        green: float = ((0x0000FF00 & integer) >> 8) / 255
        blue: float = ((0x00FF0000 & integer) >> 16) / 255
        return cls(red, green, blue)

    @classmethod
    def from_rgba_integer(
        cls,
        integer: int,
    ) -> Self:
        """Returns a Color by decoding the specified integer.

        Args:
        ----
            integer: RGB integer.

        Returns:
        -------
            A new Color instance.
        """
        red: float = (0x000000FF & integer) / 255
        green: float = ((0x0000FF00 & integer) >> 8) / 255
        blue: float = ((0x00FF0000 & integer) >> 16) / 255
        alpha: float = ((0xFF000000 & integer) >> 24) / 255
        return cls(red, green, blue, alpha)

    @classmethod
    def from_bgr_integer(
        cls,
        integer: int,
    ) -> Self:
        """Returns a Color by decoding the specified integer.

        Args:
        ----
            integer: BGR integer.

        Returns:
        -------
            A new Color instance.
        """
        red: float = ((0x00FF0000 & integer) >> 16) / 255
        green: float = ((0x0000FF00 & integer) >> 8) / 255
        blue: float = (0x000000FF & integer) / 255
        return cls(red, green, blue)

    @classmethod
    def from_rgb_vector3(
        cls,
        vector3: Vector3,
    ) -> Color:
        """Returns a Color from the specified vector components.

        Args:
        ----
            vector3: A Vector3 instance.

        Returns:
        -------
            A new Color instance.
        """
        red: float = vector3.x
        green: float = vector3.y
        blue: float = vector3.z
        return Color(red, green, blue)

    @classmethod
    def from_bgr_vector3(
        cls,
        vector3: Vector3,
    ) -> Self:
        """Returns a Color from the specified vector components.

        Args:
        ----
            vector3: A Vector3 instance.

        Returns:
        -------
            A new Color instance.
        """
        red: float = vector3.z
        green: float = vector3.y
        blue: float = vector3.x
        return cls(red, green, blue)

    @classmethod
    def from_hex_string(
        cls,
        hex_string: str,
    ) -> Self:
        # Remove '#' if present and convert to lowercase
        color_str: str = hex_string.lstrip("#").lower()
        instance: Self = cls(0, 0, 0)

        # Handle different hex color formats
        if len(color_str) == 3:  # Short hex format (RGB)  # noqa: PLR2004
            instance.r = int(color_str[0] * 2, 16)
            instance.g = int(color_str[1] * 2, 16)
            instance.b = int(color_str[2] * 2, 16)
            instance.a = 255
        elif len(color_str) == 4:  # Short hex format with alpha (RGBA)  # noqa: PLR2004
            instance.r = int(color_str[0] * 2, 16)
            instance.g = int(color_str[1] * 2, 16)
            instance.b = int(color_str[2] * 2, 16)
            instance.a = int(color_str[3] * 2, 16)
        elif len(color_str) == 6:  # Full hex format (RGB)  # noqa: PLR2004
            instance.r = int(color_str[0:2], 16)
            instance.g = int(color_str[2:4], 16)
            instance.b = int(color_str[4:6], 16)
            instance.a = 255
        elif len(color_str) == 8:  # Full hex format with alpha (RGBA)  # noqa: PLR2004
            instance.r = int(color_str[0:2], 16)
            instance.g = int(color_str[2:4], 16)
            instance.b = int(color_str[4:6], 16)
            instance.a = int(color_str[6:8], 16)
        else:
            raise ValueError(f"Invalid hex color format: {color_str}")
        return instance

    def rgb_integer(self) -> int:
        """Returns a RGB integer encoded from the color components.

        Returns:
        -------
            A integer representing a color.
        """
        red: int = int(self.r * 0xFF) << 0
        green: int = int(self.g * 0xFF) << 8
        blue: int = int(self.b * 0xFF) << 16
        return red + green + blue

    def rgba_integer(self) -> int:
        """Returns a RGB integer encoded from the color components.

        Returns:
        -------
            A integer representing a color.
        """
        red: int = int(self.r * 0xFF) << 0
        green: int = int(self.g * 0xFF) << 8
        blue: int = int(self.b * 0xFF) << 16
        alpha: int = int((self.a or 1.0) * 0xFF) << 24
        return red + green + blue + alpha

    def bgr_integer(self) -> int:
        """Returns a BGR integer encoded from the color components.

        Returns:
        -------
            A integer representing a color.
        """
        red: int = int(self.r * 255) << 16
        green: int = int(self.g * 255) << 8
        blue: int = int(self.b * 255)
        return red + green + blue

    def rgb_vector3(self) -> Vector3:
        """Returns a Vector3 representing a color with its components.

        Returns:
        -------
            A new Vector3 instance.
        """
        return Vector3(self.r, self.g, self.b)

    def bgr_vector3(self) -> Vector3:
        """Returns a Vector3 representing a color with its components.

        Returns:
        -------
            A new Vector3 instance.
        """
        return Vector3(self.b, self.g, self.r)


Color.RED = Color(1.0, 0.0, 0.0)
Color.GREEN = Color(0.0, 1.0, 0.0)
Color.BLUE = Color(0.0, 0.0, 1.0)
Color.BLACK = Color(0.0, 0.0, 0.0)
Color.WHITE = Color(1.0, 1.0, 1.0)


class WrappedInt:
    def __init__(
        self,
        value: int = 0,
    ):
        self._value: int = value

    def __add__(
        self,
        other: WrappedInt | int | object,
    ):
        if isinstance(other, WrappedInt):
            self._value += other.get()
            return None
        if isinstance(other, int):
            self._value += other
            return None
        return NotImplemented

    def __hash__(self):
        return hash(self._value)

    def __eq__(
        self,
        other: WrappedInt | int | object,
    ):
        if self is other:
            return True
        if isinstance(other, WrappedInt):
            return self.get() == other.get()
        if isinstance(other, int):  # sourcery skip: assign-if-exp
            return self.get() == other
        return hash(self) == hash(other)

    def set(
        self,
        value: int,
    ):
        self._value = value

    def get(
        self,
    ) -> int:
        return self._value


class InventoryItem:
    def __init__(
        self,
        resref: ResRef,
        droppable: bool = False,  # noqa: FBT001, FBT002
        infinite: bool = False,  # noqa: FBT001, FBT002
    ):
        self.resref: ResRef = resref
        self.droppable: bool = droppable
        self.infinite: bool = infinite

    def __str__(
        self,
    ) -> str:
        return str(self.resref)

    def __eq__(
        self,
        other: object,
    ):
        if self is other:
            return True
        if isinstance(other, InventoryItem):
            return self.resref == other.resref and self.droppable == other.droppable  # and self.infinite == other.infinite
        return NotImplemented

    def __hash__(
        self,
    ):
        return hash(self.resref)


class EquipmentSlot(Enum):
    INVALID = 0
    HEAD = 1**0
    ARMOR = 2**1
    GAUNTLET = 2**3
    RIGHT_HAND = 2**4
    LEFT_HAND = 2**5
    RIGHT_ARM = 2**7
    LEFT_ARM = 2**8
    IMPLANT = 2**9
    BELT = 2**10
    CLAW1 = 2**14
    CLAW2 = 2**15
    CLAW3 = 2**16
    HIDE = 2**17
    # TSL Only:
    RIGHT_HAND_2 = 2**18
    LEFT_HAND_2 = 2**19


class CaseInsensitiveHashSet(set, Generic[T]):
    def __init__(
        self,
        iterable: Iterable[T] | None = None,
    ):
        super().__init__()
        if iterable is not None:
            for item in iterable:
                self.add(item)

<<<<<<< HEAD
    def _normalize_key(
        self,
        item: T,
    ) -> str | object:
=======
    def _normalize_key(self, item: T) -> str | object:
>>>>>>> a334711b
        return item.casefold() if isinstance(item, str) else item

    def add(
        self,
        item: T,
    ):
        """Add an element to a set.

        This has no effect if the element is already present.
        """
        key: str | object = self._normalize_key(item)
        if key in self:
            return
        super().add(item)

    def remove(
        self,
        item: T,
    ):
        """Remove an element from a set; it must be a member.

        If the element is not a member, raise a KeyError.
        """
        super().remove(self._normalize_key(item))

    def discard(
        self,
        item: T,
    ):
        """Remove an element from a set if it is a member.

        Unlike set.remove(), the discard() method does not raise an exception when an element is missing from the set.
        """
        super().discard(self._normalize_key(item))

    def update(
        self,
        *others,
    ):
        """Update a set with the union of itself and others."""
        for other in others:
            for item in other:
                self.add(item)

    def __contains__(
        self,
        item,
    ):
        return super().__contains__(self._normalize_key(item))

    def __eq__(
        self,
        other,
    ):
        if self is other:
            return True
        return super().__eq__({self._normalize_key(item) for item in other})

<<<<<<< HEAD
    def __ne__(
        self,
        other,
    ):
=======
    def __hash__(self) -> int:  # type: ignore[override]
        # Use a normalized, immutable representation for the hash
        def _sort_key(x: Any) -> str:
            return x if isinstance(x, str) else str(x)

        normalized_items = tuple(
            sorted(
                (
                    self._normalize_key(item)
                    for item in self
                ),
                key=_sort_key
            )
        )
        return hash(normalized_items)

    def __ne__(self, other):
>>>>>>> a334711b
        return super().__ne__({self._normalize_key(item) for item in other})<|MERGE_RESOLUTION|>--- conflicted
+++ resolved
@@ -1,14 +1,12 @@
 from __future__ import annotations
 
 import warnings
+from enum import Enum, IntEnum
+from typing import TYPE_CHECKING, Any, ClassVar, Generic, Iterable, TypeVar
 
 from collections.abc import Iterable
 from enum import Enum, IntEnum
-<<<<<<< HEAD
 from typing import TYPE_CHECKING, ClassVar, Generic, TypeVar
-=======
-from typing import TYPE_CHECKING, Any, ClassVar, Generic, Iterable, TypeVar
->>>>>>> a334711b
 
 from utility.common.geometry import Vector3
 
@@ -163,12 +161,7 @@
             InvalidFormatError - text starts/ends with a space or contains windows invalid filename characters.
             All of the above exceptions inherit ValueError.
         """
-<<<<<<< HEAD
-        # Ensure the value is a string
-        if not isinstance(text, str):
-            msg = f"Value must be a string, not a `{text.__class__.__name__}`"
-            raise TypeError(msg)
-
+        parsed_text: str = str(text).strip()
         # Check for leading or trailing whitespace. Ensure text doesn't start/end with whitespace.
         raw_text = str(text)
         text = raw_text.strip()
@@ -192,12 +185,6 @@
 
         if not text.isascii():  # Ensure text only contains ASCII characters.
             raise self.InvalidEncodingError(text)
-=======
-        parsed_text: str = str(text).strip()
-
-        # Ensure text only contains ASCII characters.
-        if not text.isascii():
-            raise self.InvalidEncodingError(text)
 
         # Validate text length.
         if len(parsed_text) > self.MAX_LENGTH:
@@ -210,9 +197,8 @@
             if parsed_text[i] in self.INVALID_CHARACTERS:
                 msg = f"ResRef '{text}' cannot contain any invalid characters in [{self.INVALID_CHARACTERS}]"
                 raise self.InvalidFormatError(msg)
->>>>>>> a334711b
-
-        self._value: str = text.strip()
+
+        self._value = parsed_text.strip()
 
     def get(self) -> str:
         """Returns a case-insensitive wrapped string."""
@@ -604,14 +590,7 @@
             for item in iterable:
                 self.add(item)
 
-<<<<<<< HEAD
-    def _normalize_key(
-        self,
-        item: T,
-    ) -> str | object:
-=======
     def _normalize_key(self, item: T) -> str | object:
->>>>>>> a334711b
         return item.casefold() if isinstance(item, str) else item
 
     def add(
@@ -670,12 +649,6 @@
             return True
         return super().__eq__({self._normalize_key(item) for item in other})
 
-<<<<<<< HEAD
-    def __ne__(
-        self,
-        other,
-    ):
-=======
     def __hash__(self) -> int:  # type: ignore[override]
         # Use a normalized, immutable representation for the hash
         def _sort_key(x: Any) -> str:
@@ -693,5 +666,4 @@
         return hash(normalized_items)
 
     def __ne__(self, other):
->>>>>>> a334711b
         return super().__ne__({self._normalize_key(item) for item in other})
from __future__ import annotations

import codecs

from contextlib import suppress
from typing import TYPE_CHECKING

if TYPE_CHECKING:
    from types import ModuleType

    from charset_normalizer import CharsetMatch, CharsetMatches

    from pykotor.common.language import Language

charset_normalizer: None | ModuleType
try:
    import charset_normalizer
except ImportError:
    charset_normalizer = None


def decode_bytes_with_fallbacks(  # noqa: C901
    byte_content: bytes | bytearray,
    errors: str = "strict",
    encoding: str | None = None,
    lang: Language | None = None,
    only_8bit_encodings: bool | None = False,  # noqa: FBT002
) -> str:
    """A well rounded decoding function used to decode byte content with provided language/encoding information.

    If an exact match cannot be determined, this function will use heuristics
    based on what is known, to determine what encoding to use. Utilizes the charset_normalizer library internally.

    Args:
    ----
        byte_content (bytes): the bytes to decode
        errors (str): When detection fails, this determines how to decode the ultimate fallback encoding. Same variable sent to the builtin decode() function.
        lang (Language): The language of the bytes being decoded, if known. Used to determine encoding.
        encoding (str): The encoding to use. If set to None, will auto-detect. If this arg is defined, the lang arg will be ignored.
        only_8bit_encodings (bool): If true, will force the best SBCS (single-byte) encoding to be used. Defaults to False.

    Returns:
    -------
        str - Decoded string

    Processing Logic:
    ----------------
        - If charset_normalizer not installed, use built-in decoding logic.
        - Attempt decoding with provided encoding
        - Detect encoding using charset_normalizer if no encoding provided
        - Filter detections to max 256 characters if only_8bit_encodings
        - Decode with best detected encoding
        - Try strict errors first, then fallback errors handling
    """
    provided_encoding: str | None = encoding or (lang.get_encoding() if lang else None)
    if provided_encoding is not None:
        # Try decoding with provided encoding, but fall back to auto-detection if it fails
        with suppress(UnicodeDecodeError):
            return byte_content.decode(encoding=provided_encoding, errors=errors)
        # If provided encoding fails, fall through to auto-detection
        provided_encoding = None
    if charset_normalizer is None:
        if provided_encoding is None:
            provided_encoding = "windows-1252" if only_8bit_encodings else "utf-8"
        return byte_content.decode(encoding=provided_encoding, errors=errors)

    # Store the detections as there's no need to recalc
    detected_encodings: CharsetMatches | None = None

    def _decode_attempt(attempt_errors: str) -> str:
        nonlocal detected_encodings

        # Attempt decoding with provided encoding
        if provided_encoding is not None:
            with suppress(UnicodeDecodeError):
                return byte_content.decode(provided_encoding, errors=attempt_errors)

        # Detect encoding using charset_normalizer
        detected_encodings = detected_encodings or charset_normalizer.from_bytes(byte_content)  # pyright: ignore[reportOptionalMemberAccess]

        if detected_encodings is None:
<<<<<<< HEAD
=======
            # Semi-Final fallback (utf-8) if no encoding is detected
            with suppress(UnicodeDecodeError):
                return byte_content.decode(encoding="utf-8", errors=attempt_errors)
            # Final fallback (latin1) if no encoding is detected
>>>>>>> a334711b
            return byte_content.decode(encoding="latin1", errors=attempt_errors)

        # Filter the charset-normalizer results to encodings with a maximum of 256 characters
        if only_8bit_encodings:
            max_8bit_characters: int = 256
            detected_8bit_encodings: list[CharsetMatch] = [enc_match for enc_match in detected_encodings if len(enc_match.alphabets) <= max_8bit_characters]
            best_8bit_encoding = "windows-1252"
            if detected_8bit_encodings:
                best_match: CharsetMatch = detected_8bit_encodings[0]
                best_8bit_encoding: str = best_match.encoding
            return byte_content.decode(encoding=best_8bit_encoding, errors=attempt_errors)

        result_detect: CharsetMatch | None = detected_encodings.best()
        if result_detect is None:
            # Semi-Final fallback (utf-8) if no encoding is detected
            with suppress(UnicodeDecodeError):
                return byte_content.decode(encoding="utf-8", errors=attempt_errors)
            # Final fallback (latin1) if no encoding is detected
            return byte_content.decode(encoding="latin1", errors=attempt_errors)

        best_encoding: str = result_detect.encoding

        # Special handling for BOM
        aliases: set[str] = {alias.lower() for alias in result_detect.encoding_aliases}
        aliases.add(best_encoding.lower())
        if result_detect.bom:
            for alias in aliases:
                normalized_alias: str = alias.replace("_", "-")
                if normalized_alias.startswith("utf-8"):
                    best_encoding = "utf-8-sig"
                    break
                if normalized_alias.startswith("utf-16"):
                    best_encoding = "UTF-16LE"
                    break

        # Check all detected encodings and prioritize UTF-8 if it's detected
        for match in detected_encodings:
            match_aliases: set[str] = {alias.lower() for alias in match.encoding_aliases}
            match_aliases.add(match.encoding.lower())
            if "utf-8" in match_aliases or match.encoding.lower() in {"utf-8", "utf8"}:
                with suppress(UnicodeDecodeError):
                    return byte_content.decode(encoding="utf-8", errors=attempt_errors)

        # Try UTF-8 first if it's a valid detection, as it's more common and reliable
        if "utf-8" in aliases or best_encoding.lower() in {"utf-8", "utf8"}:
            with suppress(UnicodeDecodeError):
                return byte_content.decode(encoding="utf-8", errors=attempt_errors)

        return byte_content.decode(encoding=best_encoding, errors=attempt_errors)

    # Attempt strict first for more accurate results.
    with suppress(UnicodeDecodeError):
        return _decode_attempt(attempt_errors="strict")
    return _decode_attempt(attempt_errors=errors)


def get_charset_from_singlebyte_encoding(
    encoding: str,
    *,
    indexing: bool = True,
) -> list[str]:
    charset: list[str] = []
    for i in range(256):
        try:
            charset.append(bytes([i]).decode(encoding))
        except UnicodeDecodeError:  # noqa: PERF203
            if indexing:
                charset.append("")
    return charset


def get_charset_from_unicode_encoding(
    encoding: str,
    *,
    indexing: bool = True,
) -> list[str]:
    charset: list[str] = []
    for i in range(0x110000):
        try:
            charset.append(bytes([i]).decode(encoding))
        except UnicodeDecodeError:  # noqa: PERF203
            if indexing:
                charset.append("")
    return charset


def get_charset_from_doublebyte_encoding(
    encoding: str,
) -> list[str]:
    # I believe these need to be mapped to the TXI with the 'dbmapping' field.
    # Experimentation would be required for the syntax, perhaps could pull from other aurora games.
    if encoding == "cp936":
        return get_cp936_charset()
    if encoding == "cp949":
        return get_cp949_charset()
    if encoding == "cp950":
        return get_cp950_charset()

    # maybe possible?
    return get_generalized_doublebyte_charset(encoding)


def get_cp950_charset() -> list[str]:  # noqa: C901, PLR0912
    charset: list[str] = []
    # Include single-byte graphical characters (standard ASCII + additional characters)
    for i in range(256):
        if i <= 0x7F or i == 0xA1:  # ASCII range and single-byte euro sign  # noqa: PLR2004
            try:
                charset.append(chr(i))  # Direct ASCII mapping
            except ValueError:
                charset.append("")  # Append a blank for invalid values
        elif 0x81 <= i <= 0xFE:  # Double-byte character lead byte  # noqa: PLR2004
            for j in range(256):
                if (0x40 <= j <= 0x7E) or (0xA1 <= j <= 0xFE):  # noqa: PLR2004
                    # Apply formula based on Big5 to Unicode PUA mapping
                    unicode_val: int = -1  # Placeholder for ranges not covered
                    if 0x81 <= i <= 0x8D:  # noqa: PLR2004
                        unicode_val = 0xEEB8 + (157 * (i - 0x81)) + (j - 0x40 if j < 0x80 else j - 0x62)  # noqa: PLR2004
                    elif 0x8E <= i <= 0xA0:  # noqa: PLR2004
                        unicode_val = 0xE311 + (157 * (i - 0x8E)) + (j - 0x40 if j < 0x80 else j - 0x62)  # noqa: PLR2004
                    elif 0xC6 <= i <= 0xC8:  # noqa: PLR2004
                        unicode_val = 0xF672 + (157 * (i - 0xC6)) + (j - 0x40 if j < 0x80 else j - 0x62)  # noqa: PLR2004
                    elif 0xFA <= i <= 0xFE:  # noqa: PLR2004
                        unicode_val = 0xE000 + (157 * (i - 0xFA)) + (j - 0x40 if j < 0x80 else j - 0x62)  # noqa: PLR2004

                    if unicode_val != -1:
                        try:
                            charset.append(chr(unicode_val))
                        except ValueError:
                            charset.append("")  # Append a blank for invalid Unicode values
                else:
                    charset.append("")  # Append a blank for bytes not in the valid range
        else:
            charset.append("")  # Append a blank for bytes outside the Big5 range
    return charset


def get_cp949_charset() -> list[str]:
    charset: list[str] = []
    for i in range(256):
        # Adjusted ranges based on IBM-949 encoding structure
        if 0x00 <= i <= 0x7F or 0xA1 <= i <= 0xDF or 0x9A <= i <= 0xA0:  # noqa: PLR2004
            # Single-byte code
            try:
                charset.append(codecs.decode(bytes([i]), "cp949"))
            except UnicodeDecodeError:
                charset.append("")  # Append a blank for non-existent characters
        elif 0x81 <= i <= 0x9F or i in (0xC9, 0xFE):  # noqa: PLR2004
            # User-defined ranges or double-byte introducer
            charset.append("")  # Placeholder for user-defined ranges
        elif 0xE0 <= i <= 0xFC or 0x8F <= i <= 0x99:  # noqa: PLR2004
            # Double-byte introducer, the second byte can be any of the 256 possible values
            for j in range(256):
                try:
                    charset.append(codecs.decode(bytes([i, j]), "cp949"))
                except UnicodeDecodeError:  # noqa: PERF203
                    charset.append("")  # Append a blank for non-existent characters
        else:
            charset.append("")  # Undefined code point, append a blank
    return charset


def get_cp936_charset() -> list[str]:
    # sourcery skip: merge-duplicate-blocks, remove-redundant-if
    charset: list[str] = []
    for i in range(256):
        if 0x00 <= i <= 0x7F:  # noqa: PLR2004
            # Single-byte code
            try:
                charset.append(codecs.decode(bytes([i]), "cp936"))
            except UnicodeDecodeError:
                charset.append("")  # Append a blank for non-existent characters
        elif 0x81 <= i <= 0x9F:  # noqa: PLR2004
            # Double-byte introducer, skip this byte
            # continue
            charset.append("")  # Undefined code point, append a blank
        elif 0xA1 <= i <= 0xDF:  # noqa: PLR2004
            # Single-byte code
            try:
                charset.append(codecs.decode(bytes([i]), "cp936"))
            except UnicodeDecodeError:
                charset.append("")  # Append a blank for non-existent characters
        elif 0xE0 <= i <= 0xFC:  # noqa: PLR2004
            # Double-byte introducer, the second byte can be any of the 256 possible values
            for j in range(256):
                try:
                    charset.append(codecs.decode(bytes([i, j]), "cp936"))
                except UnicodeDecodeError:  # noqa: PERF203
                    charset.append("")  # Append a blank for non-existent characters
        else:
            charset.append("")  # Undefined code point, append a blank
    return charset


def get_generalized_doublebyte_charset(
    encoding: str,
) -> list[str]:
    charset: list[str] = []

    single_byte_end: int = 0x7F  # End of single-byte range
    potential_lead_byte_start: int = 0x81  # Start of potential lead byte range for double-byte characters
    potential_lead_byte_end: int = 0xFC  # End of potential lead byte range

    for i in range(256):
        if i <= single_byte_end or (0xA1 <= i <= 0xDF):  # Single-byte characters  # noqa: PLR2004
            try:
                charset.append(bytes([i]).decode(encoding))
            except UnicodeDecodeError:
                charset.append("")  # Append a blank for non-existent characters

        elif potential_lead_byte_start <= i <= potential_lead_byte_end:  # Potential lead byte for double-byte characters
            for j in range(256):
                try:
                    charset.append(bytes([i, j]).decode(encoding))
                except UnicodeDecodeError:  # noqa: PERF203
                    charset.append("")  # Append a blank for non-existent characters
        else:
            charset.append("")  # For bytes outside the valid range
    return charset<|MERGE_RESOLUTION|>--- conflicted
+++ resolved
@@ -79,13 +79,10 @@
         detected_encodings = detected_encodings or charset_normalizer.from_bytes(byte_content)  # pyright: ignore[reportOptionalMemberAccess]
 
         if detected_encodings is None:
-<<<<<<< HEAD
-=======
             # Semi-Final fallback (utf-8) if no encoding is detected
             with suppress(UnicodeDecodeError):
                 return byte_content.decode(encoding="utf-8", errors=attempt_errors)
             # Final fallback (latin1) if no encoding is detected
->>>>>>> a334711b
             return byte_content.decode(encoding="latin1", errors=attempt_errors)
 
         # Filter the charset-normalizer results to encodings with a maximum of 256 characters

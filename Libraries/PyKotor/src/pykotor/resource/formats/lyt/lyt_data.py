"""This module handles classes relating to editing LYT files."""

from __future__ import annotations

from typing import TYPE_CHECKING, Any, Generator

from pykotor.common.geometry import Vector3
from pykotor.common.misc import ResRef
from pykotor.extract.file import ResourceIdentifier
from pykotor.resource.type import ResourceType

if TYPE_CHECKING:
    from pykotor.common.geometry import Vector4


class LYT:
    """Represents a LYT file."""

    BINARY_TYPE = ResourceType.LYT

    def __init__(self):
        self.rooms: list[LYTRoom] = []
        self.tracks: list[LYTTrack] = []
        self.obstacles: list[LYTObstacle] = []
        self.doorhooks: list[LYTDoorHook] = []
<<<<<<< HEAD
=======
        self.filedependancy: str = ""
>>>>>>> ec1da6d0

    def iter_resource_identifiers(self) -> Generator[ResourceIdentifier, Any, None]:
        """Generates resources that utilize this LYT.

        Does not guarantee the ResourceType exists, only the resname/resref.
        """
        for room in self.rooms:
            yield ResourceIdentifier(room.model, ResourceType.MDL)
            yield ResourceIdentifier(room.model, ResourceType.MDX)
            yield ResourceIdentifier(room.model, ResourceType.WOK)

    def all_room_models(self) -> Generator[str, Any, None]:
        """Returns all models used by this LYT."""
        for room in self.rooms:
            parsed_model = room.model.strip()
            assert parsed_model == room.model, "room model names cannot contain spaces."
            assert ResRef.is_valid(parsed_model), f"invalid room model: '{room.model}' at room {self.rooms.index(room)}, must conform to resref restrictions."
            yield parsed_model.lower()

    def find_room_by_model(self, model: str) -> LYTRoom | None:
        """Find a room in the LYT by its model name."""
        return next((room for room in self.rooms if room.model.lower() == model.lower()), None)

    def find_nearest_room(self, position: Vector3) -> LYTRoom | None:
        """Find the nearest room to a given position."""
        if not self.rooms:
            return None
        return min(self.rooms, key=lambda room: (room.position - position).magnitude())
<<<<<<< HEAD
=======

    def validate(self) -> tuple[bool, list[str]]:
        """Validate the LYT for common issues."""
        issues = []

        # Check for rooms with duplicate models
        room_models = [room.model.lower() for room in self.rooms]
        if len(room_models) != len(set(room_models)):
            issues.append("Duplicate room models found")

        # Check for disconnected rooms
        connected_rooms = set()
        if self.rooms:
            self._dfs_rooms(self.rooms[0], connected_rooms)
            if len(connected_rooms) != len(self.rooms):
                issues.append("Disconnected rooms found")

        # Check for overlapping rooms
        overlapping = [
            f"{r1.model} and {r2.model}"
            for i, r1 in enumerate(self.rooms)
            for r2 in self.rooms[i + 1:]
            if r1.overlaps(r2)
        ]
        if overlapping:
            issues.append(f"Overlapping rooms found: {', '.join(overlapping)}")

        # Check for obstacles outside of any room
        outside_obstacles = [
            obstacle.model
            for obstacle in self.obstacles
            if not any(room.contains_point(obstacle.position) for room in self.rooms)
        ]
        if outside_obstacles:
            issues.append(f"Obstacles outside of any room: {', '.join(outside_obstacles)}")

        return len(issues) == 0, issues

    def _dfs_rooms(self, room: LYTRoom, visited: set):
        """Depth-first search to find connected rooms."""
        visited.add(room)
        for connected_room in room.connections:
            if connected_room not in visited:
                self._dfs_rooms(connected_room, visited)

    def optimize(self) -> LYT:
        """Optimize the LYT by merging nearby rooms and simplifying connections."""
        optimized_lyt = LYT()
        optimized_lyt.rooms = self.rooms.copy()
        optimized_lyt.tracks = self.tracks.copy()
        optimized_lyt.obstacles = self.obstacles.copy()
        optimized_lyt.doorhooks = self.doorhooks.copy()
        optimized_lyt.filedependancy = self.filedependancy

        # Merge nearby rooms
        merged = True
        while merged:
            merged = False
            for i, room1 in enumerate(optimized_lyt.rooms):
                for j, room2 in enumerate(optimized_lyt.rooms[i+1:], i+1):
                    if room1.can_merge(room2):
                        new_room = room1.merge(room2)
                        optimized_lyt.rooms[i] = new_room
                        optimized_lyt.rooms.pop(j)
                        optimized_lyt._update_connections(room1, room2, new_room)
                        merged = True
                        break
                if merged:
                    break

        # Simplify connections
        for room in optimized_lyt.rooms:
            room.connections = list(set(room.connections))  # Remove duplicate connections

        return optimized_lyt

    def _update_connections(self, room1: LYTRoom, room2: LYTRoom, new_room: LYTRoom):
        """Update connections after merging rooms."""
        for room in self.rooms:
            if room1 in room.connections:
                room.connections.remove(room1)
                room.connections.append(new_room)
            if room2 in room.connections:
                room.connections.remove(room2)
                if new_room not in room.connections:
                    room.connections.append(new_room)
>>>>>>> ec1da6d0


class LYTRoom:
    """An area model."""

    def __init__(self, model: str, position: Vector3):
        self.model: str = model
        self.position: Vector3 = position
<<<<<<< HEAD
        self.connections: set[LYTRoom] = set()

    def __add__(self, other: LYTRoom) -> LYTRoom:
        """Merge this room with another room using the + operator."""
        new_position = (self.position + other.position) * 0.5
        new_room = LYTRoom(f"{self.model}_{other.model}", new_position)
        new_room.connections = self.connections.union(other.connections)
        return new_room
=======
        self.connections: list[LYTRoom] = []
>>>>>>> ec1da6d0

    def __eq__(self, other: LYTRoom) -> bool:
        if self is other:
            return True
        if not isinstance(other, LYTRoom):
            return NotImplemented
        return (
            self.model.lower() == other.model.lower()
            and self.position == other.position
        )

    def __hash__(self) -> int:
<<<<<<< HEAD
        return hash((self.model.lower(), self.position))
=======
        return hash(self.model)

    def add_connection(self, room: LYTRoom) -> None:
        """Add a connection to another room."""
        if room not in self.connections:
            self.connections.append(room)

    def remove_connection(self, room: LYTRoom) -> None:
        """Remove a connection to another room."""
        if room in self.connections:
            self.connections.remove(room)

    def overlaps(self, other: LYTRoom) -> bool:  # FIXME: the room alone does not understand its size.
        """Check if this room overlaps with another room."""
        return (abs(self.position.x - other.position.x) * 2 < (self.size.x + other.size.x) and
                abs(self.position.y - other.position.y) * 2 < (self.size.y + other.size.y) and
                abs(self.position.z - other.position.z) * 2 < (self.size.z + other.size.z))

    def contains_point(self, point: Vector3) -> bool:  # FIXME: the room alone does not understand its size.
        """Check if a point is inside this room."""
        half_size = self.size * 0.5
        return (abs(point.x - self.position.x) <= half_size.x and
                abs(point.y - self.position.y) <= half_size.y and
                abs(point.z - self.position.z) <= half_size.z)

    def can_merge(self, other: LYTRoom) -> bool:  # FIXME: the room alone does not understand its size.
        """Check if this room can be merged with another room."""
        distance = (self.position - other.position).magnitude()
        return distance < (self.size + other.size).magnitude() * 0.5

    def merge(self, other: LYTRoom) -> LYTRoom:  # FIXME: the room alone does not understand its size.
        """Merge this room with another room."""
        new_position = (self.position + other.position) * 0.5
        new_size = Vector3(
            max(self.position.x + self.size.x, other.position.x + other.size.x) - min(self.position.x, other.position.x),
            max(self.position.y + self.size.y, other.position.y + other.size.y) - min(self.position.y, other.position.y),
            max(self.position.z + self.size.z, other.position.z + other.size.z) - min(self.position.z, other.position.z)
        )
        new_room = LYTRoom(f"{self.model}_{other.model}", new_position, new_size)
        new_room.connections = list(set(self.connections + other.connections))
        return new_room
>>>>>>> ec1da6d0


class LYTTrack:
    """A swoop track booster."""

    def __init__(self, model: str, position: Vector3):
        self.model: str = model
        self.position: Vector3 = position

    def __eq__(self, other: LYTTrack) -> bool:
        if self is other:
            return True
        if not isinstance(other, LYTTrack):
            return NotImplemented
        return (
            self.model.lower() == other.model.lower()
            and self.position == other.position
        )

    def __hash__(self) -> int:
        return hash((self.model.lower(), self.position))


class LYTObstacle:
    """A swoop track obstacle."""

    def __init__(self, model: str, position: Vector3):
        self.model: str = model
        self.position: Vector3 = position

    def __eq__(self, other: LYTObstacle) -> bool:
        if self is other:
            return True
        if not isinstance(other, LYTObstacle):
            return NotImplemented
        return (
            self.model.lower() == other.model.lower()
            and self.position == other.position
        )

    def __hash__(self) -> int:
        return hash((self.model.lower(), self.position))

    def __hash__(self) -> int:
        return hash((self.model, self.position))

    def get_size(self) -> Vector3:
        """Get the size of the obstacle."""
        # FIXME: unimplemented??
        return Vector3(0, 0, 0)

class LYTDoorHook:
    """A door hook."""

    def __init__(self, room: str, door: str, position: Vector3, orientation: Vector4):
        self.room: str = room
        self.door: str = door
        self.position: Vector3 = position
        self.orientation: Vector4 = orientation

    def __eq__(self, other: LYTDoorHook) -> bool:
        if self is other:
            return True
        if not isinstance(other, LYTDoorHook):
            return NotImplemented
<<<<<<< HEAD
        return (
            self.room == other.room
            and self.door == other.door
            and self.position == other.position
            and self.orientation == other.orientation
        )
=======
        return self.room == other.room and self.door == other.door and self.position == other.position and self.orientation == other.orientation
>>>>>>> ec1da6d0

    def __hash__(self) -> int:
        return hash((self.room, self.door, self.position, self.orientation))<|MERGE_RESOLUTION|>--- conflicted
+++ resolved
@@ -23,10 +23,6 @@
         self.tracks: list[LYTTrack] = []
         self.obstacles: list[LYTObstacle] = []
         self.doorhooks: list[LYTDoorHook] = []
-<<<<<<< HEAD
-=======
-        self.filedependancy: str = ""
->>>>>>> ec1da6d0
 
     def iter_resource_identifiers(self) -> Generator[ResourceIdentifier, Any, None]:
         """Generates resources that utilize this LYT.
@@ -55,8 +51,6 @@
         if not self.rooms:
             return None
         return min(self.rooms, key=lambda room: (room.position - position).magnitude())
-<<<<<<< HEAD
-=======
 
     def validate(self) -> tuple[bool, list[str]]:
         """Validate the LYT for common issues."""
@@ -109,7 +103,6 @@
         optimized_lyt.tracks = self.tracks.copy()
         optimized_lyt.obstacles = self.obstacles.copy()
         optimized_lyt.doorhooks = self.doorhooks.copy()
-        optimized_lyt.filedependancy = self.filedependancy
 
         # Merge nearby rooms
         merged = True
@@ -143,7 +136,6 @@
                 room.connections.remove(room2)
                 if new_room not in room.connections:
                     room.connections.append(new_room)
->>>>>>> ec1da6d0
 
 
 class LYTRoom:
@@ -152,7 +144,6 @@
     def __init__(self, model: str, position: Vector3):
         self.model: str = model
         self.position: Vector3 = position
-<<<<<<< HEAD
         self.connections: set[LYTRoom] = set()
 
     def __add__(self, other: LYTRoom) -> LYTRoom:
@@ -161,9 +152,7 @@
         new_room = LYTRoom(f"{self.model}_{other.model}", new_position)
         new_room.connections = self.connections.union(other.connections)
         return new_room
-=======
         self.connections: list[LYTRoom] = []
->>>>>>> ec1da6d0
 
     def __eq__(self, other: LYTRoom) -> bool:
         if self is other:
@@ -176,10 +165,7 @@
         )
 
     def __hash__(self) -> int:
-<<<<<<< HEAD
         return hash((self.model.lower(), self.position))
-=======
-        return hash(self.model)
 
     def add_connection(self, room: LYTRoom) -> None:
         """Add a connection to another room."""
@@ -220,7 +206,6 @@
         new_room = LYTRoom(f"{self.model}_{other.model}", new_position, new_size)
         new_room.connections = list(set(self.connections + other.connections))
         return new_room
->>>>>>> ec1da6d0
 
 
 class LYTTrack:
@@ -263,9 +248,6 @@
 
     def __hash__(self) -> int:
         return hash((self.model.lower(), self.position))
-
-    def __hash__(self) -> int:
-        return hash((self.model, self.position))
 
     def get_size(self) -> Vector3:
         """Get the size of the obstacle."""
@@ -286,16 +268,12 @@
             return True
         if not isinstance(other, LYTDoorHook):
             return NotImplemented
-<<<<<<< HEAD
         return (
             self.room == other.room
             and self.door == other.door
             and self.position == other.position
             and self.orientation == other.orientation
         )
-=======
-        return self.room == other.room and self.door == other.door and self.position == other.position and self.orientation == other.orientation
->>>>>>> ec1da6d0
 
     def __hash__(self) -> int:
         return hash((self.room, self.door, self.position, self.orientation))
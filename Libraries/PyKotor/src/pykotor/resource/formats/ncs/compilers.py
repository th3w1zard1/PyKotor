from __future__ import annotations

import subprocess

from datetime import date
from enum import Enum
<<<<<<< HEAD
from pathlib import Path
=======
from pathlib import Path  # pyright: ignore[reportMissingImports]
>>>>>>> a334711b
from typing import TYPE_CHECKING, NamedTuple

from pykotor.common.misc import Game
from pykotor.resource.formats.ncs.compiler.classes import EntryPointError
from pykotor.resource.formats.ncs.ncs_auto import compile_nss, write_ncs
from pykotor.resource.formats.ncs.ncs_data import NCSCompiler
from pykotor.tools.encoding import decode_bytes_with_fallbacks
<<<<<<< HEAD
from utility.misc import generate_hash
=======
from utility.misc import generate_hash  # pyright: ignore[reportMissingImports]
>>>>>>> a334711b

if TYPE_CHECKING:
    import os

    from subprocess import CompletedProcess

    from pykotor.resource.formats.ncs.ncs_data import NCS, NCSOptimizer


class InbuiltNCSCompiler(NCSCompiler):
    """Built-in NSS to NCS compiler using PyKotor's native implementation.

    This compiler provides full NSS compilation without external dependencies,
    supporting all KOTOR/TSL script features including:
    - Functions, variables, structs
    - Control flow (if/else, while, for, do-while, switch)  
    - All data types (int, float, string, object, vector, etc.)
    - #include directive support
    - Optimization passes
    """

    def compile_script(  # noqa: PLR0913
        self,
        source_path: os.PathLike | str,
        output_path: os.PathLike | str,
        game: Game,
        optimizers: list[NCSOptimizer] | None = None,
        *,
        debug: bool = False,
    ):
        source_filepath: Path = Path(source_path)
<<<<<<< HEAD
        nss_data: bytes = source_filepath.read_bytes()
=======
        nss_data: bytes = BinaryReader.load_file(source_filepath)
>>>>>>> a334711b
        nss_contents: str = decode_bytes_with_fallbacks(nss_data)
        ncs: NCS = compile_nss(nss_contents, game, optimizers, library_lookup=[source_filepath.parent], debug=debug)
        write_ncs(ncs, output_path)


class ExternalCompilerConfig(NamedTuple):
    sha256: str
    name: str
    release_date: date
    author: str
    commandline: dict[str, list[str]]


class KnownExternalCompilers(Enum):
    TSLPATCHER = ExternalCompilerConfig(
        sha256="539EB689D2E0D3751AEED273385865278BEF6696C46BC0CAB116B40C3B2FE820",
        name="TSLPatcher",
        release_date=date(2009, 1, 1),
        author="todo",
        commandline={
            "compile": ["-c", "{source}", "-o", "{output}"],
            "decompile": ["-d", "{source}", "-o", "{output}"],
        },
    )
    KOTOR_TOOL = ExternalCompilerConfig(
        sha256="E36AA3172173B654AE20379888EDDC9CF45C62FBEB7AB05061C57B52961C824D",
        name="KOTOR Tool",
        release_date=date(2005, 1, 1),
        author="Fred Tetra",
        commandline={
            "compile": ["-c", "--outputdir", "{output_dir}", "-o", "{output_name}", "-g", "{game_value}", "{source}"],
            "decompile": ["-d", "--outputdir", "{output_dir}", "-o", "{output_name}", "-g", "{game_value}", "{source}"],
        },
    )
    V1 = ExternalCompilerConfig(
        sha256="EC3E657C18A32AD13D28DA0AA3A77911B32D9661EA83CF0D9BCE02E1C4D8499D",
        name="v1.3 first public release",
        release_date=date(2003, 12, 31),
        author="todo",
        commandline={
            "compile": ["-c", "{source}", "{output}"],
            "decompile": ["-d", "{source}", "{output}"],
        },
    )
    KOTOR_SCRIPTING_TOOL = ExternalCompilerConfig(
        sha256="B7344408A47BE8780816CF68F5A171A09640AB47AD1A905B7F87DE30A50A0A92",
        name="KOTOR Scripting Tool",
        release_date=date(2016, 5, 18),
        author="James Goad",  # TODO: double check
        commandline={
            "compile": ["-c", "--outputdir", "{output_dir}", "-o", "{output_name}", "-g", "{game_value}", "{source}"],
            "decompile": ["-d", "--outputdir", "{output_dir}", "-o", "{output_name}", "-g", "{game_value}", "{source}"],
        },
    )
    DENCS = ExternalCompilerConfig(
        sha256="539EB689D2E0D3751AEED273385865278BEF6696C46BC0CAB116B40C3B2FE820",
        name="DeNCS",
        release_date=date(2006, 5, 30),
        author="todo",
        commandline={},
    )
    XOREOS = ExternalCompilerConfig(
        sha256="",
        name="Xoreos Tools",
        release_date=date(2016, 1, 1),  # Approximate based on project history
        author="Xoreos Team",
        commandline={},  # Xoreos tools are primarily for engine reimplementation
    )
    KNSSCOMP = ExternalCompilerConfig(
        # knsscomp is Nick Hugi's modern NSS compiler
        # Hash should be determined per binary version
        sha256="",  # TODO: Obtain hash from actual knsscomp binary
        name="knsscomp",
        release_date=date(2022, 1, 1),  # Approximate
        author="Nick Hugi",
        commandline={
            "compile": ["-c", "{source}", "-o", "{output}"],
            "decompile": [],  # knsscomp doesn't support decompilation
        },
    )

    @classmethod
    def from_sha256(cls: type[KnownExternalCompilers], sha256: str) -> KnownExternalCompilers:
        uppercase_sha256: str = sha256.upper()
        for known_ext_compiler in cls:
            if known_ext_compiler.value.sha256 == uppercase_sha256:
                return known_ext_compiler

        msg = f"No compilers found with sha256 hash '{uppercase_sha256}'"
        raise ValueError(msg)


class NwnnsscompConfig:
    """Unifies the arguments passed to each different version of nwnnsscomp, since no versions offer backwards-compatibility with each other."""

    def __init__(
        self,
        sha256_hash: str,
        sourcefile: Path,
        outputfile: Path,
        game: Game,
    ):
        self.sha256_hash: str = sha256_hash
        self.source_file: Path = sourcefile
        self.output_file: Path = outputfile
        self.output_dir: Path = outputfile.parent
        self.output_name: str = outputfile.name
        self.game: Game = game

        self.chosen_compiler: KnownExternalCompilers = KnownExternalCompilers.from_sha256(self.sha256_hash)

    def get_compile_args(self, executable: str) -> list[str]:
        return self._format_args(self.chosen_compiler.value.commandline["compile"], executable)

    def get_decompile_args(self, executable: str) -> list[str]:
        return self._format_args(self.chosen_compiler.value.commandline["decompile"], executable)

    def _format_args(self, args_list: list[str], executable: str) -> list[str]:
        formatted_args: list[str] = [
            arg.format(
                source=self.source_file,
                output=self.output_file,
                output_dir=self.output_dir,
                output_name=self.output_name,
                game_value="1" if self.game.is_k1() else "2",
            )
            for arg in args_list
        ]
        formatted_args.insert(0, executable)
        return formatted_args


class ExternalNCSCompiler(NCSCompiler):
    def __init__(self, nwnnsscomp_path: os.PathLike | str):
        self.nwnnsscomp_path: Path
        self.filehash: str
        self.change_nwnnsscomp_path(nwnnsscomp_path)

    def get_info(self) -> KnownExternalCompilers:
        return KnownExternalCompilers.from_sha256(self.filehash)

    def change_nwnnsscomp_path(self, nwnnsscomp_path: os.PathLike | str):
        self.nwnnsscomp_path: Path = Path(nwnnsscomp_path)
        self.filehash: str = generate_hash(self.nwnnsscomp_path, hash_algo="sha256").upper()

    def config(
        self,
        source_file: os.PathLike | str,
        output_file: os.PathLike | str,
        game: Game | int,
        *,
        debug: bool = False,
    ) -> NwnnsscompConfig:
        """Configures a Nwnnsscomp run.

        Args:
        ----
            source_file: Path to the source file to compile
            output_file: Path to output file to generate
            game: Game enum or integer to configure in one line
            debug - bool (kwarg): Whether to debug Ply and verbosely output more information. Defaults to False.

        Returns:
        -------
            NwnnsscompConfig: Config object for Nwnnsscomp run

        Processing Logic:
        ----------------
            - Resolves source and output file paths
            - Converts game arg to Game enum if integer
            - Returns NwnnsscompConfig object configured with args useable with the compile_script and decompile_script functions.
        """
        source_filepath, output_filepath = map(Path, (source_file, output_file))
        if not isinstance(game, Game):
            game = Game(game)
        return NwnnsscompConfig(self.filehash, source_filepath, output_filepath, game)

    def compile_script(
        self,
        source_file: os.PathLike | str,
        output_file: os.PathLike | str,
        game: Game | int,
        timeout: int = 5,
        *,
        debug: bool = False,
    ) -> tuple[str, str]:
        """Compiles a NSS script into NCS using the external compiler.

        Function is compatible with any nwnnsscomp.exe version.

        Args:
        ----
            source_file: The path or name of the script source file to compile.
            output_file: The path or name of the compiled module file to output.
            game: The Game object or game ID to configure the compiler for.
            timeout: The timeout in seconds to wait for compilation to finish before aborting.
            debug - bool (kwarg): (does nothing for external compilers)

        Returns:
        -------
            A tuple of (stdout, stderr) strings from the compilation process.

        Processing Logic:
        ----------------
            - Validates source file exists
            - Configures the compiler based on the nwnnsscomp.exe used
            - Runs the compiler process, capturing stdout and stderr
            - Returns a tuple of the stdout and stderr strings on completion

        Raises:
        ------
            FileNotFoundError: If source file doesn't exist
            RuntimeError: If compiler executable doesn't exist
            EntryPointError: If file has no entry point and is an include file
            subprocess.TimeoutExpired: If compilation exceeds timeout
        """
        source_path = Path(source_file)
        if not source_path.is_file():
            msg = f"Source file not found: {source_path}"
            raise FileNotFoundError(msg)

        if not self.nwnnsscomp_path.is_file():
            msg = f"Compiler executable not found: {self.nwnnsscomp_path}"
            raise RuntimeError(msg)

        config: NwnnsscompConfig = self.config(source_file, output_file, game)

        try:
            result: CompletedProcess[str] = subprocess.run(
                args=config.get_compile_args(str(self.nwnnsscomp_path)),
                capture_output=True,  # Capture stdout and stderr
                text=True,
                timeout=timeout,
                check=False,
            )
        except subprocess.TimeoutExpired as e:
            msg = f"Compilation timed out after {timeout} seconds"
            raise RuntimeError(msg) from e
        except Exception as e:
            msg = f"Failed to run compiler: {e}"
            raise RuntimeError(msg) from e

        stdout, stderr = self._get_output(result)

        # Check for known error conditions
        if "File is an include file, ignored" in stdout:
            msg = "This file has no entry point and cannot be compiled (Most likely an include file)."
            raise EntryPointError(msg)

        if result.returncode != 0 and stderr:
            msg = f"Compilation failed with return code {result.returncode}: {stderr}"
            raise RuntimeError(msg)

        return stdout, stderr

    def decompile_script(
        self,
        source_file: os.PathLike | str,
        output_file: os.PathLike | str,
        game: Game | int,
        timeout: int = 5,
    ) -> tuple[str, str]:
        """Decompiles a NCS bytecode file to NSS source code.

        Args:
        ----
            source_file: Path to the NCS bytecode file to decompile
            output_file: Path to output the decompiled NSS source code
            game: The Game object or ID for configuration
            timeout: Seconds to wait before aborting (default: 5)

        Returns:
        -------
            tuple[str, str]: Tuple of (stdout, stderr) from the decompile process

        Processing Logic:
        ----------------
            - Validates source file exists
            - Validates compiler supports decompilation
            - Runs the decompile process and captures output
            - Returns stdout/stderr streams

        Raises:
        ------
            FileNotFoundError: If source file doesn't exist
            RuntimeError: If compiler doesn't support decompilation or fails
            subprocess.TimeoutExpired: If decompilation exceeds timeout
        """
        source_path = Path(source_file)
        if not source_path.is_file():
            msg = f"Source file not found: {source_path}"
            raise FileNotFoundError(msg)

        if not self.nwnnsscomp_path.is_file():
            msg = f"Compiler executable not found: {self.nwnnsscomp_path}"
            raise RuntimeError(msg)

        config: NwnnsscompConfig = self.config(source_file, output_file, game)

        # Check if this compiler supports decompilation
        if not config.chosen_compiler.value.commandline.get("decompile"):
            msg = f"Compiler '{config.chosen_compiler.value.name}' does not support decompilation"
            raise RuntimeError(msg)

        try:
            result: CompletedProcess[str] = subprocess.run(
                args=config.get_decompile_args(str(self.nwnnsscomp_path)),
                capture_output=True,  # Capture stdout and stderr
                text=True,
                timeout=timeout,
                check=False,
            )
        except subprocess.TimeoutExpired as e:
            msg = f"Decompilation timed out after {timeout} seconds"
            raise RuntimeError(msg) from e
        except Exception as e:
            msg = f"Failed to run decompiler: {e}"
            raise RuntimeError(msg) from e

        stdout, stderr = self._get_output(result)

        if result.returncode != 0 and stderr:
            msg = f"Decompilation failed with return code {result.returncode}: {stderr}"
            raise RuntimeError(msg)

        return stdout, stderr

    def _get_output(self, result: CompletedProcess[str]) -> tuple[str, str]:
        stdout: str = result.stdout
        stderr: str = (
            f"No error provided, but return code is nonzero: ({result.returncode})"
            if result.returncode != 0 and (not result.stderr or not result.stderr.strip())
            else result.stderr
        )

        if "Error:" in stdout:
            stdout_lines: list[str] = stdout.split("\n")
            error_line: str = ""
            # Find and remove the line with 'Error:'
            filtered_stdout_lines: list[str] = []
            for line in stdout_lines:
                if "Error:" in line:
                    error_line += "\n" + line
                else:
                    filtered_stdout_lines.append(line)

            # Reconstruct stdout without the error line
            stdout = "\n".join(filtered_stdout_lines)

            # Append the error line to stderr if it was found
            if error_line:
                if stderr:  # If there's already content in stderr, add a newline before appending
                    stderr += "\n" + error_line
                else:
                    stderr = error_line
        return stdout, stderr<|MERGE_RESOLUTION|>--- conflicted
+++ resolved
@@ -4,11 +4,7 @@
 
 from datetime import date
 from enum import Enum
-<<<<<<< HEAD
-from pathlib import Path
-=======
 from pathlib import Path  # pyright: ignore[reportMissingImports]
->>>>>>> a334711b
 from typing import TYPE_CHECKING, NamedTuple
 
 from pykotor.common.misc import Game
@@ -16,11 +12,7 @@
 from pykotor.resource.formats.ncs.ncs_auto import compile_nss, write_ncs
 from pykotor.resource.formats.ncs.ncs_data import NCSCompiler
 from pykotor.tools.encoding import decode_bytes_with_fallbacks
-<<<<<<< HEAD
-from utility.misc import generate_hash
-=======
 from utility.misc import generate_hash  # pyright: ignore[reportMissingImports]
->>>>>>> a334711b
 
 if TYPE_CHECKING:
     import os
@@ -52,11 +44,7 @@
         debug: bool = False,
     ):
         source_filepath: Path = Path(source_path)
-<<<<<<< HEAD
         nss_data: bytes = source_filepath.read_bytes()
-=======
-        nss_data: bytes = BinaryReader.load_file(source_filepath)
->>>>>>> a334711b
         nss_contents: str = decode_bytes_with_fallbacks(nss_data)
         ncs: NCS = compile_nss(nss_contents, game, optimizers, library_lookup=[source_filepath.parent], debug=debug)
         write_ncs(ncs, output_path)

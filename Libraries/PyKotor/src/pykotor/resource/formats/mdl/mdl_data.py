from __future__ import annotations

from enum import IntFlag
from typing import TYPE_CHECKING

from pykotor.common.misc import Color
from pykotor.resource.formats._base import ComparableMixin
from pykotor.resource.type import ResourceType
from utility.common.geometry import SurfaceMaterial, Vector3, Vector4

if TYPE_CHECKING:
    from pykotor.resource.formats.mdl.mdl_types import MDLControllerType
    from utility.common.geometry import Vector2


class MDL(ComparableMixin):
    """Represents a MDL/MDX file.

    Attributes:
    ----------
        root: The root node of the model.
        anims: The animations stored in the model.
        name: The model name.
        fog: If fog affects the model.
        supermodel: Name of another model resource to import extra data from.
    """

    BINARY_TYPE = ResourceType.MDL
    COMPARABLE_FIELDS = ("name", "fog", "supermodel")
    COMPARABLE_SEQUENCE_FIELDS = ("anims",)

    def __init__(
        self,
    ):
        self.root: MDLNode = MDLNode()
        self.anims: list[MDLAnimation] = []
        self.name: str = ""
        self.fog: bool = False
        self.supermodel: str = ""

    def __eq__(self, other):
        if not isinstance(other, MDL):
            return NotImplemented
        return (
            self.root == other.root
            and self.anims == other.anims
            and self.name == other.name
            and self.fog == other.fog
            and self.supermodel == other.supermodel
        )

    def __hash__(self):
        return hash((
            self.root,
            tuple(self.anims),
            self.name,
            self.fog,
            self.supermodel
        ))

    def get(
        self,
        node_name: str,
    ) -> MDLNode | None:
        """Gets a node by name from the tree.

        Args:
        ----
            node_name: The name of the node to retrieve.

        Returns:
        -------
            pick: The node with the matching name or None.
        """
        pick: MDLNode | None = None

        nodes: list[MDLNode] = [self.root]
        while nodes:
            node = nodes.pop()
            if node.name == node_name:
                pick = node
            else:
                nodes.extend(node.children)

        return pick

    def all_nodes(
        self,
    ) -> list[MDLNode]:
        """Returns a list of all nodes in the tree including the root node and children recursively.

        Args:
        ----
            self: The tree object

        Returns:
        -------
            list[MDLNode]: A list of all nodes in the tree
        """
        nodes: list[MDLNode] = []
        scan: list[MDLNode] = [self.root]
        while scan:
            node: MDLNode = scan.pop()
            nodes.append(node)
            scan.extend(node.children)
        return nodes

    def find_parent(
        self,
        child: MDLNode,
    ) -> MDLNode | None:
        """Find the parent node of the given child node.

        Args:
        ----
            child: The child node to find the parent for

        Returns:
        -------
            parent: The parent node of the given child or None if not found
        """
        all_nodes: list[MDLNode] = self.all_nodes()
        parent: MDLNode | None = None
        for node in all_nodes:
            if child in node.children:
                parent = node
        return parent

    def global_position(
        self,
        node: MDLNode,
    ) -> Vector3:
        """Returns the global position of a node by traversing up the parent chain.

        Args:
        ----
            node: The node to get the global position for.

        Returns:
        -------
            Vector3: The global position of the node
        """
        position: Vector3 = node.position
        parent: MDLNode | None = self.find_parent(node)
        while parent is not None:
            position += parent.position
            parent = self.find_parent(parent)
        return position

    def get_by_node_id(
        self,
        node_id: int,
    ) -> MDLNode:
        """Get node by node id.

        Args:
        ----
            node_id: The id of the node to retrieve

        Returns:
        -------
            MDLNode: The node with matching id
        """
        for node in self.all_nodes():
            if node.node_id == node_id:
                return node
        raise ValueError

    def all_textures(
        self,
    ) -> set[str]:
        """Returns all unique texture names used in the scene.

        Args:
        ----
            self: The scene object

        Returns:
        -------
            set[str]: A set containing all unique texture names used in meshes
        """
        return {
            node.mesh.texture_1
            for node in self.all_nodes()
            if (node.mesh and node.mesh.texture_1 != "NULL" and node.mesh.texture_1)
        }

    def all_lightmaps(
        self,
    ) -> set[str]:
        """Returns a set of all lightmap textures used in the scene.

        Args:
        ----
            self: The scene object

        Returns:
        -------
            set[str]: A set of all lightmap texture names used in nodes
        """
        return {
            node.mesh.texture_2
            for node in self.all_nodes()
            if (node.mesh and node.mesh.texture_2 != "NULL" and node.mesh.texture_2)
        }

    def __repr__(self):
        return f"{self.__class__.__name__}(name={self.name!r}, supermodel={self.supermodel!r})"


# region Animation Data
class MDLAnimation(ComparableMixin):
    COMPARABLE_FIELDS = ("name", "root_model", "anim_length", "transition_length")
    def __init__(
        self,
    ):
        self.name: str = ""
        self.root_model: str = ""
        self.anim_length: float = 0.0
        self.transition_length: float = 0.0
        self.events: list[MDLEvent] = []
        self.root: MDLNode = MDLNode()

    def __eq__(self, other):
        if not isinstance(other, MDLAnimation):
            return NotImplemented
        return (
            self.name == other.name
            and self.root_model == other.root_model
            and self.anim_length == other.anim_length
            and self.transition_length == other.transition_length
            and self.events == other.events
            and self.root == other.root
        )

    def __hash__(self):
        return hash((
            self.name,
            self.root_model,
            self.anim_length,
            self.transition_length,
            tuple(self.events),
            self.root
        ))

    def all_nodes(
        self,
    ) -> list[MDLNode]:
        """Returns all nodes in the MDL tree including children recursively.

        Args:
        ----
            self: The MDL tree object

        Returns:
        -------
            list[MDLNode]: A list containing all nodes in the tree
        """
        nodes: list[MDLNode] = []
        scan: list[MDLNode] = [self.root]
        while scan:
            node = scan.pop()
            nodes.append(node)
            scan.extend(node.children)
        return nodes

    def __repr__(self):
        return f"{self.__class__.__name__}(name={self.name!r}, root_model={self.root_model!r}, anim_length={self.anim_length!r}, transition_length={self.transition_length!r})"


class MDLEvent(ComparableMixin):
    COMPARABLE_FIELDS = ("activation_time", "name")

    def __init__(
        self,
    ):
        self.activation_time: float = 0.0
        self.name: str = ""

    def __eq__(self, other):
        if not isinstance(other, MDLEvent):
            return NotImplemented
        return (
            self.activation_time == other.activation_time
            and self.name == other.name
        )

    def __hash__(self):
        return hash((self.activation_time, self.name))


# endregion


# region Node Headers
class MDLNodeFlags(IntFlag):
    HEADER = 0x00000001
    LIGHT = 0x00000002
    EMITTER = 0x00000004
    CAMERA = 0x00000008
    REFERENCE = 0x00000010
    MESH = 0x00000020
    SKIN = 0x00000040
    DANGLY = 0x00000100
    AABB = 0x00000200
    SABER = 0x00000800


class MDLNode(ComparableMixin):
    """A node in the MDL tree that can store additional nodes or some extra data related to the model such as geometry or lighting.

    Attributes:
    ----------
        children: List of children linked to the node.
        controllers: List of controllers linked to the node.
        name: Name of the node.
        position: The position of the node.
        orientation: The orientation of the node.
        light: Light data associated with the node.
        emitter: Emitter data associated with the node.
        mesh: Trimesh data associated with the node.
        skin: Skin data associated with the node.
        dangly: Danglymesh data associated with the node.
        aabb: Walkmesh data associated with the node
        saber: Sabermesh data associated with the node.
    """

    COMPARABLE_FIELDS = ("name", "position", "orientation", "light", "emitter", "mesh", "skin", "dangly", "aabb", "saber")
    COMPARABLE_SEQUENCE_FIELDS = ("children", "controllers")

    def __init__(
        self,
    ):
        """Initializes a MDLNode object.

        Args:
        ----
            self: The MDLNode object being initialized
        """
        self.children: list[MDLNode] = []
        self.controllers: list[MDLController] = []
        self.name: str = ""
        self.node_id: int = -1
        self.position: Vector3 = Vector3.from_null()
        self.orientation: Vector4 = Vector4(0, 0, 0, 1)

        self.light: MDLLight | None = None
        self.emitter: MDLEmitter | None = None
        self.reference: MDLReference | None = None
        self.mesh: MDLMesh | None = None
        self.skin: MDLSkin | None = None
        self.dangly: MDLDangly | None = None
        self.aabb: MDLWalkmesh | None = None
        self.saber: MDLSaber | None = None

    def __eq__(self, other):
        if not isinstance(other, MDLNode):
            return NotImplemented
        return (
            self.children == other.children
            and self.controllers == other.controllers
            and self.name == other.name
            and self.node_id == other.node_id
            and self.position == other.position
            and self.orientation == other.orientation
            and self.light == other.light
            and self.emitter == other.emitter
            and self.reference == other.reference
            and self.mesh == other.mesh
            and self.skin == other.skin
            and self.dangly == other.dangly
            and self.aabb == other.aabb
            and self.saber == other.saber
        )

    def __hash__(self):
        return hash((
            tuple(self.children),
            tuple(self.controllers),
            self.name,
            self.node_id,
            self.position,
            self.orientation,
            self.light,
            self.emitter,
            self.reference,
            self.mesh,
            self.skin,
            self.dangly,
            self.aabb,
            self.saber
        ))

    def descendants(
        self,
    ) -> list[MDLNode]:
        """Returns all descendants of a node including itself.

        Args:
        ----
            self: The node to find descendants for

        Returns:
        -------
            list[MDLNode]: A list containing the node and all its descendants

        Processing Logic:
        ----------------
            - Initialize an empty list to store ancestors
            - Loop through each child node of the current node
            - Append the child to the ancestors list
            - Recursively call descendants on the child to get its descendants and extend the ancestors list
            - Return the final ancestors list containing the node and all its descendants.
        """
        ancestors: list[MDLNode] = []
        for child in self.children:
            ancestors.append(child)
            ancestors.extend(child.descendants())
        return ancestors

    def child(
        self,
        name: str,
    ) -> MDLNode:
        """Find child node by name.

        Args:
        ----
            name: Name of child node to find

        Returns:
        -------
            MDLNode: Child node with matching name
        """
        for child in self.children:
            if child.name == name:
                return child
        raise KeyError

    def __repr__(self):
        return f"{self.__class__.__name__}(name={self.name!r}, node_id={self.node_id!r})"


class MDLLight(ComparableMixin):
    """Light data that can be attached to a node.

    Attributes:
    ----------
        flare_radius:
        light_priority:
        ambient_only:
        dynamic_type:
        shadow:
        flare:
        fading_light:
    """

    COMPARABLE_FIELDS = ("flare_radius", "light_priority", "ambient_only", "dynamic_type", "shadow", "flare", "fading_light")
    COMPARABLE_SEQUENCE_FIELDS = ("flare_sizes", "flare_positions", "flare_color_shifts", "flare_textures")

    def __init__(
        self,
    ):
        # TODO(NickHugi): Make enums, check if bools, docs, merge flare data into class
        self.flare_radius: float = 0.0
        self.light_priority: int = 0
        self.ambient_only: int = 0
        self.dynamic_type: int = 0
        self.shadow: int = 0
        self.flare: int = 0
        self.fading_light: int = 0
        self.flare_sizes: list[float] = []
        self.flare_positions: list[float] = []
        self.flare_color_shifts: list[float] = []
        self.flare_textures: list[str] = []

    def __repr__(self):
        return f"{self.__class__.__name__}(flare_radius={self.flare_radius!r}, light_priority={self.light_priority!r}, ambient_only={self.ambient_only!r}, dynamic_type={self.dynamic_type!r}, shadow={self.shadow!r}, flare={self.flare!r}, fading_light={self.fading_light!r})"

    def __eq__(self, other):
        if not isinstance(other, MDLLight):
            return NotImplemented
        return (
            self.flare_radius == other.flare_radius
            and self.light_priority == other.light_priority
            and self.ambient_only == other.ambient_only
            and self.dynamic_type == other.dynamic_type
            and self.shadow == other.shadow
            and self.flare == other.flare
            and self.fading_light == other.fading_light
            and self.flare_sizes == other.flare_sizes
            and self.flare_positions == other.flare_positions
            and self.flare_color_shifts == other.flare_color_shifts
            and self.flare_textures == other.flare_textures
        )

    def __hash__(self):
        return hash((
            self.flare_radius,
            self.light_priority,
            self.ambient_only,
            self.dynamic_type,
            self.shadow,
            self.flare,
            self.fading_light,
            tuple(self.flare_sizes),
            tuple(self.flare_positions),
            tuple(self.flare_color_shifts),
            tuple(self.flare_textures)
        ))


class MDLEmitter(ComparableMixin):
    """Emitter data that can be attached to a node.

    Attributes:
    ----------
        dead_space:
        blast_radius:
        blast_length:
        branch_count:
        control_point_smoothing:
        x_grid:
        y_grid:
        spawn_type:
        update:
        render:
        blend:
        texture:
        chunk_name:
        two_sided_texture:
        loop:
        render_order:
        frame_blender:
        depth_texture:
    """

    def __init__(
        self,
    ):
        # TODO(NickHugi): Make enums, check if bools, docs, separate flags into booleans
        self.dead_space: float = 0.0
        self.blast_radius: float = 0.0
        self.blast_length: float = 0.0
        self.branch_count: int = 0
        self.control_point_smoothing: float = 0.0
        self.x_grid: int = 0
        self.y_grid: int = 0
        self.spawn_type: int = 0
        self.update: str = ""
        self.render: str = ""
        self.blend: str = ""
        self.texture: str = ""
        self.chunk_name: str = ""
        self.two_sided_texture: int = 0
        self.loop: int = 0
        self.render_order: int = 0
        self.frame_blender: int = 0
        self.depth_texture: str = ""
        self.flags: int = 0


class MDLReference(ComparableMixin):
    """Reference data that can be attached to a node.

    Attributes:
    ----------
        model:
        reattachable:
    """

    def __init__(
        self,
    ):
        # TODO: docs
        self.model: str = ""
        self.reattachable: bool = False

    def __repr__(self):
        return f"{self.__class__.__name__}(model={self.model!r}, reattachable={self.reattachable!r})"


class MDLMesh(ComparableMixin):
    """Mesh data that can be attached to a node."""

    def __init__(
        self,
    ):
        # TODO: look at mesh inverted counter array, rename boolean flags
        self.faces: list[MDLFace] = []
        self.diffuse: Color = Color.WHITE
        self.ambient: Color = Color.WHITE
        self.transparency_hint: int = 0
        self.texture_1: str = ""
        self.texture_2: str = ""
        self.saber_unknowns: tuple[int, int, int, int, int, int, int, int] = (3, 0, 0, 0, 0, 0, 0, 0)
        self.animate_uv: bool = False

        self.radius: float = 0.0
        self.bb_min: Vector3 = Vector3.from_null()
        self.bb_max: Vector3 = Vector3.from_null()
        self.average: Vector3 = Vector3.from_null()
        self.area: float = 0.0

        self.uv_direction_x: float = 0.0
        self.uv_direction_y: float = 0.0
        self.uv_jitter: float = 0.0
        self.uv_jitter_speed: float = 0.0

        self.has_lightmap: bool = False
        self.rotate_texture: bool = False
        self.background_geometry: bool = False
        self.shadow: bool = False
        self.beaming: bool = False
        self.render: bool = True

        # Trimesh
        self.vertex_positions: list[Vector3] = []
        self.vertex_normals: list[Vector3] | None = None
        self.vertex_uv1: list[Vector2] | None = None
        self.vertex_uv2: list[Vector2] | None = None

        # KotOR 2 Only
        self.dirt_enabled: bool = False
        self.dirt_texture: str = ""
        self.dirt_coordinate_space: int = 0
        self.hide_in_hologram: bool = False

    def gen_normals(self):
        ...


class MDLSkin(ComparableMixin):
    """Skin data that can be attached to a node."""

    def __init__(
        self,
    ):
        self.bone_indices: tuple[int, ...] = (0, 0, 0, 0, 0, 0, 0, 0, 0, 0, 0, 0, 0, 0, 0, 0)
        self.qbones: list[Vector4] = []
        self.tbones: list[Vector3] = []
        self.bonemap: list[int] = []

        self.vertex_bones: list[MDLBoneVertex] = []


<<<<<<< HEAD
class MDLConstraint:
    """Constraint data that can be attached to a node."""
    def __init__(
        self,
    ):
        self.name: str = ""
        self.type: int = 0
        self.target: int = 0
        self.target_node: int = 0


class MDLDangly:
=======
class MDLDangly(ComparableMixin):
>>>>>>> a334711b
    """Dangly data that can be attached to a node."""

    def __init__(
        self,
    ):
        self.constraints: list[MDLConstraint] = []
        self.verts: list[Vector3] = []
        self.verts_original: list[Vector3] = []

    def __repr__(self):
        return f"{self.__class__.__name__}(constraints={self.constraints!r}, verts={self.verts!r}, verts_original={self.verts_original!r})"



class MDLWalkmesh(ComparableMixin):
    """AABB data that can be attached to a node."""
    def __init__(
        self,
    ):
        self.aabbs: list[MDLNode] = []


class MDLSaber(ComparableMixin):
    """Saber data that can be attached to a node."""
    def __init__(
        self,
    ):
        self.saber_type: int = 0
        self.saber_color: int = 0
        self.saber_length: float = 0.0
        self.saber_width: float = 0.0
        self.saber_flare_color: int = 0
        self.saber_flare_radius: float = 0.0


# endregion


# region Geometry Data
class MDLBoneVertex(ComparableMixin):
    COMPARABLE_FIELDS = ("vertex_weights", "vertex_indices")

    def __init__(
        self,
    ):
        self.vertex_weights: tuple[float, float, float, float] = (0.0, 0.0, 0.0, 0.0)
        self.vertex_indices: tuple[float, float, float, float] = (-1.0, -1.0, -1.0, -1.0)

    def __repr__(self):
        return f"{self.__class__.__name__}(vertex_weights={self.vertex_weights!r}, vertex_indices={self.vertex_indices!r})"


class MDLFace(ComparableMixin):
    COMPARABLE_FIELDS = ("v1", "v2", "v3", "material", "a1", "a2", "a3", "coefficient", "normal")

    def __init__(
        self,
    ):
        self.v1: int = 0
        self.v2: int = 0
        self.v3: int = 0
        self.material: SurfaceMaterial = SurfaceMaterial.GRASS
        self.a1: int = 0
        self.a2: int = 0
        self.a3: int = 0
        self.coefficient: int = 0
        self.normal: Vector3 = Vector3.from_null()


# endregion


<<<<<<< HEAD
class MDLController:
=======
# region Controller Data
class MDLControllerType(IntEnum):
    INVALID = -1

    POSITION = 8
    ORIENTATION = 20
    SCALE = 36
    ILLUM_COLOR = 100
    ALPHA = 132

    P2P_BEZIER_2 = 132


class MDLController(ComparableMixin):
>>>>>>> a334711b
    """A controller is an object that gets attached to the node and influences some sort of change that is either static or animated."""

    COMPARABLE_FIELDS = ("controller_type",)
    COMPARABLE_SEQUENCE_FIELDS = ("rows",)

    def __init__(
        self,
        controller_type: MDLControllerType,
        rows: list[MDLControllerRow],
    ):
        self.controller_type: MDLControllerType = controller_type
        self.rows: list[MDLControllerRow] = rows

    def __repr__(
        self,
    ):
        return f"{self.__class__.__name__}(controller_type={self.controller_type!r}, rows={self.rows!r})"


class MDLControllerRow(ComparableMixin):
    COMPARABLE_FIELDS = ("time", "data")

    def __init__(
        self,
        time: float,
        data: list[float],
    ):
        self.time: float = time
        self.data: list[float] = data

    def __repr__(
        self,
    ):
        return f"{self.__class__.__name__}({self.time!r}, {self.data!r})"

    def __str__(
        self,
    ):
        return f"{self.time} {self.data}".replace(",", "").replace("[", "").replace("]", "")


# endregion<|MERGE_RESOLUTION|>--- conflicted
+++ resolved
@@ -644,7 +644,6 @@
         self.vertex_bones: list[MDLBoneVertex] = []
 
 
-<<<<<<< HEAD
 class MDLConstraint:
     """Constraint data that can be attached to a node."""
     def __init__(
@@ -656,10 +655,7 @@
         self.target_node: int = 0
 
 
-class MDLDangly:
-=======
 class MDLDangly(ComparableMixin):
->>>>>>> a334711b
     """Dangly data that can be attached to a node."""
 
     def __init__(
@@ -731,25 +727,7 @@
 
 # endregion
 
-
-<<<<<<< HEAD
-class MDLController:
-=======
-# region Controller Data
-class MDLControllerType(IntEnum):
-    INVALID = -1
-
-    POSITION = 8
-    ORIENTATION = 20
-    SCALE = 36
-    ILLUM_COLOR = 100
-    ALPHA = 132
-
-    P2P_BEZIER_2 = 132
-
-
 class MDLController(ComparableMixin):
->>>>>>> a334711b
     """A controller is an object that gets attached to the node and influences some sort of change that is either static or animated."""
 
     COMPARABLE_FIELDS = ("controller_type",)

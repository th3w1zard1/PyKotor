--- conflicted
+++ resolved
@@ -53,29 +53,8 @@
 
     file_format: ResourceType
     try:
-<<<<<<< HEAD
         with BinaryReader.from_auto(source, offset) as reader:
             file_format = check(reader.read_string(4))
-=======
-        if isinstance(source, str):
-            inline_slice = source[offset : offset + 4]
-            file_format = check(inline_slice)
-            if file_format is not ResourceType.INVALID:
-                return file_format
-            with BinaryReader.from_file(source, offset) as reader:
-                file_format = check(reader.read_string(4))
-        elif isinstance(source, os.PathLike):
-            with BinaryReader.from_file(source, offset) as reader:
-                file_format = check(reader.read_string(4))
-        elif isinstance(source, (memoryview, bytes, bytearray)):
-            data_view = memoryview(source)[offset : offset + 4]
-            file_format = check(data_view.tobytes().decode("ascii", "ignore"))
-        elif isinstance(source, BinaryReader):
-            file_format = check(source.read_string(4))
-            source.skip(-4)
-        else:
-            file_format = ResourceType.INVALID
->>>>>>> a334711b
     except (FileNotFoundError, PermissionError, IsADirectoryError):
         raise
     except OSError:

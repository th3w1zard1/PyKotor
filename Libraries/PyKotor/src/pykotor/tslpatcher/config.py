--- conflicted
+++ resolved
@@ -139,15 +139,9 @@
 
     def get_nested_gff_patches(
         self,
-<<<<<<< HEAD
-        arg_gff_modifier: ModifyGFF,
-    ) -> list[ModifyGFF]:
-        nested_modifiers: list[ModifyGFF] = copy(getattr(arg_gff_modifier, "modifiers", []))
-=======
         arg_gff_modifier: AddFieldGFF | AddStructToListGFF,
     ) -> list[ModifyGFF]:
         nested_modifiers: list[ModifyGFF] = copy(arg_gff_modifier.modifiers)
->>>>>>> a334711b
         for gff_modifier in nested_modifiers:
             if isinstance(gff_modifier, (AddFieldGFF, AddStructToListGFF)):
                 nested_modifiers.extend(self.get_nested_gff_patches(gff_modifier))

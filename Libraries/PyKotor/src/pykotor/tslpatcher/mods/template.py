from __future__ import annotations

from abc import ABC, abstractmethod
from typing import TYPE_CHECKING, Any

if TYPE_CHECKING:
<<<<<<< HEAD
=======
    from pathlib import Path

>>>>>>> a334711b
    from typing_extensions import Literal  # pyright: ignore[reportMissingModuleSource]

    from pykotor.common.misc import Game
    from pykotor.resource.type import SOURCE_TYPES
    from pykotor.tslpatcher.logger import PatchLogger
    from pykotor.tslpatcher.memory import PatcherMemory
    from utility.common.more_collections import CaseInsensitiveDict


class OverrideType:
    """Possible actions for how the patcher should behave when patching a file to a ERF/MOD/RIM while that filename already exists in the Override folder."""

    IGNORE = "ignore"  # Do nothing: don't even check (TSLPatcher default)
    WARN = "warn"  # Log a warning (HoloPatcher default)
    RENAME = "rename"  # Rename the file in the Override folder with the 'old_' prefix. Also logs a warning.


class PatcherModifications(ABC):
    """Abstract base class for TSLPatcher modifications.

    Args:
    ----
        sourcefile (str): The source file for the modifications.
        replace (bool | None, optional): Whether to replace the file. Defaults to None.
        modifiers (list | None, optional): List of modifiers. Defaults to None.

    Attributes:
    ----------
        sourcefile (str): The source file for the modifications.
        sourcefolder (str): The source folder.
        saveas (str): The final name of the file this patch will save as (!SaveAs/!Filename)
        replace_file (bool): Whether to replace the file.
            This bool is True when using syntax Replace#=file_to_replace.ext, and therefore False when File#=file_to_replace.ext syntax is used.
            It is currently unknown whether this takes priority over !ReplaceFile, current PyKotor implementation will prioritize !ReplaceFile
        destination (str): The destination for the patch file.
        action (str): The action for this patch, purely used for logging purposes.
        override_type (str): The override type, see `class OverrideType` above.
        skip_if_not_replace (bool): Determines how !ReplaceFile will be handled.
            TSLPatcher's InstallList and CompileList are the only patchlists that handle replace behavior differently.
            in InstallList/CompileList, if this is True and !ReplaceFile is False or File#=file_to_install.ext, the resource will be skipped if the resource already exists.

    Methods:
    -------
        patch_resource(source, memory, logger, game): Patch the resource defined by the 'source' arg. Returns the bytes data of the result.
        apply(mutable_data, memory, logger, game): Apply this patch's modifications to the mutable_data object argument passed.
        pop_tslpatcher_vars(file_section_dict, default_destination): Parse optional TSLPatcher exclamation point variables.

    Exclamation-point variables:
    ---------------------------
        NOTE: All exclamation-point variables that define a path in TSLPatcher must be backslashed instead of forward-slashed. PyKotor will normalize both slashes though.
        - Top-level variables (e.g. [CompileList] [InstallList] [GFFList])
            !DefaultDestination=relative/path/to/destination/folder - Determines where the destination folder is for top-level patch objects.
                Note: !DefaultDestination is highly undocumented in TSLPatcher so it's unclear whether this matches what TSLPatcher does. I believe it takes priority over InstallList's destinations (excluding !Destination)
        - File-level variables ( e.g. [my_file.nss] )
            !SourceFile=this_file.extension - the name of the file to load. Defaults to 'this_file.ext' when using the `File#=this_file` or `Replace#=this_file` syntax.
            !ReplaceFile=<1 or 0> - Whether to replace the file. Takes priority over `Replace#=this_file.ext` syntax
            !SaveAs=<some_file.tpc> - Determines the final filename of the patch. Defaults to whatever !SourceFile is defined as.
            !Filename=<asdf_file.qwer> - Literally the same as !SaveAs
            !Destination=relative/path/to/destination/folder - The relative path to the folder to save this patched file.
            !OverrideType=<warn or ignore or rename> - How to handle conflict resolution. See `class OverrideType` above.
            !SourceFolder=relative/path/to/tslpatchdata/subfolder - **NEW HOLOPATCHER** support for pathing within the mod's tslpatchdata itself. Currently only used in InstallList.
        NOTE: Some patch lists, albeit rare, have different exclamation-point variables. See tslpatcher/mods/ncs.py and tslpatcher/mods/tlk.py for outliers.
    """  # noqa: E501, W505

    DEFAULT_DESTINATION = "Override"

    @abstractmethod
    def __init__(
        self,
        sourcefile: str,
        replace: bool | None = None,  # noqa: FBT001
        modifiers: list | None = None,
        *,
        destination: str | None = None,
    ):
        self.sourcefile: str = sourcefile
        self.sourcefolder: str = "."
        self.saveas: str = sourcefile
        self.replace_file: bool = bool(replace)
        self.destination: str = self.DEFAULT_DESTINATION if destination is None else destination

        # Full path to source file for copying to tslpatchdata (set by diff engine)
        self._source_filepath: Path | None = None

        self.action: str = "Patch" + " "
        self.override_type: str = OverrideType.WARN
        self.skip_if_not_replace: bool = False  # [InstallList] and [CompileList] only

    @abstractmethod
    def patch_resource(
        self,
        source: SOURCE_TYPES,
        memory: PatcherMemory,
        logger: PatchLogger,
        game: Game,
    ) -> bytes | Literal[True]:
        """If bytes is returned, patch the resource. If True is returned, skip this resource."""

    @abstractmethod
    def apply(
        self,
        mutable_data: Any,
        memory: PatcherMemory,
        logger: PatchLogger,
        game: Game,
    ): ...

    def pop_tslpatcher_vars(
        self,
        file_section_dict: CaseInsensitiveDict[str],
        default_destination: str | None = None,
        default_sourcefolder: str = ".",
    ):
        """All optional TSLPatcher vars that can be parsed for a given patch list."""
        ####
        # Note: The second argument passed to the 'pop' function is the default.
        ####

        self.sourcefile = file_section_dict.pop("!SourceFile", self.sourcefile)
        # !SaveAs and !Filename are the same.
        self.saveas = file_section_dict.pop("!Filename", file_section_dict.pop("!SaveAs", self.saveas))

        destination_fallback: str = self.DEFAULT_DESTINATION if default_destination is None else default_destination
        self.destination = file_section_dict.pop("!Destination", destination_fallback)

        # !ReplaceFile=1 is prioritized, see Stoffe's HLFP mod v2.1 for reference.
        replace_file: bool | str = file_section_dict.pop("!ReplaceFile", self.replace_file)
        self.replace_file = convert_to_bool(replace_file)

        # TSLPatcher defaults to "ignore". However realistically, Override file shadowing is
        # a major problem, so HoloPatcher defaults to "warn"
        self.override_type = file_section_dict.pop("!OverrideType", OverrideType.WARN).lower()
        # !SourceFolder: Relative path from mod_path (which is typically the tslpatchdata folder) to source files.
        # Default value "." refers to mod_path itself (the tslpatchdata folder), not its parent.
        # Path resolution: mod_path / sourcefolder / sourcefile
        # For example: if mod_path = "C:/Mod/tslpatchdata" and sourcefolder = ".", then:
        #   - Final path = "C:/Mod/tslpatchdata" / "." / "file.ext" = "C:/Mod/tslpatchdata/file.ext"
        #   - If sourcefolder = "subfolder", then: "C:/Mod/tslpatchdata" / "subfolder" / "file.ext" = "C:/Mod/tslpatchdata/subfolder/file.ext"
        self.sourcefolder = file_section_dict.pop("!SourceFolder", default_sourcefolder)


<<<<<<< HEAD
def convert_to_bool(
    value: bool | str,
) -> bool:
    # sourcery skip: assign-if-exp, reintroduce-else
=======
def convert_to_bool(value: bool | str) -> bool:  # noqa: FBT001
>>>>>>> a334711b
    """Convert a value to boolean.

    The value can be:
    - A boolean (True or False)
    - A string "1" (which should be converted to True)
    - A string "0" (which should be converted to False)

    This function is redundant, but provided for users that may not understand Python.
    """
    return value is True or value == "1"<|MERGE_RESOLUTION|>--- conflicted
+++ resolved
@@ -1,14 +1,10 @@
 from __future__ import annotations
 
 from abc import ABC, abstractmethod
+from pathlib import Path
 from typing import TYPE_CHECKING, Any
 
 if TYPE_CHECKING:
-<<<<<<< HEAD
-=======
-    from pathlib import Path
-
->>>>>>> a334711b
     from typing_extensions import Literal  # pyright: ignore[reportMissingModuleSource]
 
     from pykotor.common.misc import Game
@@ -150,14 +146,7 @@
         self.sourcefolder = file_section_dict.pop("!SourceFolder", default_sourcefolder)
 
 
-<<<<<<< HEAD
-def convert_to_bool(
-    value: bool | str,
-) -> bool:
-    # sourcery skip: assign-if-exp, reintroduce-else
-=======
 def convert_to_bool(value: bool | str) -> bool:  # noqa: FBT001
->>>>>>> a334711b
     """Convert a value to boolean.
 
     The value can be:

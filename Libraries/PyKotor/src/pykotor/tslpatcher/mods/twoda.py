"""2DA modification algorithms for TSLPatcher/HoloPatcher.

This module implements 2DA modification logic for applying patches from changes.ini files.
Handles row/column additions, cell modifications, and memory token resolution.

References:
----------
    vendor/TSLPatcher/TSLPatcher.pl - Original Perl 2DA modification logic
    vendor/HoloPatcher.NET/src/TSLPatcher.Core/Mods/2DA/ - C# 2DA modification implementation
    vendor/Kotor.NET/Kotor.NET.Patcher/ - Incomplete C# patcher
"""

from __future__ import annotations

from abc import ABC, abstractmethod
from enum import IntEnum
from pathlib import PureWindowsPath
from typing import TYPE_CHECKING, Mapping

from loggerplus import RobustLogger

from pykotor.resource.formats.twoda import bytes_2da, read_2da
from pykotor.tslpatcher.mods.template import PatcherModifications
from utility.error_handling import universal_simplify_exception

if TYPE_CHECKING:
    from typing_extensions import Literal  # pyright: ignore[reportMissingModuleSource]

    from pykotor.common.misc import Game
    from pykotor.resource.formats.twoda import TwoDA, TwoDARow
    from pykotor.resource.type import SOURCE_TYPES
    from pykotor.tslpatcher.logger import PatchLogger
    from pykotor.tslpatcher.memory import PatcherMemory


class CriticalError(Exception): ...


class WarningError(Exception): ...


class TargetType(IntEnum):
    ROW_INDEX = 0
    ROW_LABEL = 1
    LABEL_COLUMN = 2


class Target:
    def __init__(
        self,
        target_type: TargetType,
        value: str | int | RowValue2DAMemory | RowValueTLKMemory,
    ):
        self.target_type: TargetType = target_type
        self.value: str | int | RowValueTLKMemory | RowValue2DAMemory = value

        if target_type == TargetType.ROW_INDEX and isinstance(value, str):
            msg = "Target value must be int if type is row index."
            raise ValueError(msg)

    def __str__(self):
        value_str = str(self.value)
        class_name = self.value.__class__.__name__
        if class_name in ("RowValue2DAMemory", "RowValueTLKMemory"):
            value_str = repr(self.value)
        type_names = {
            TargetType.ROW_INDEX: "row index",
            TargetType.ROW_LABEL: "row label",
            TargetType.LABEL_COLUMN: "label column",
        }
        type_name = type_names.get(self.target_type, self.target_type.name)
        return f"Target({type_name}={value_str})"

    def __repr__(self):
        return f"{self.__class__.__name__}(target_type={self.target_type.__class__.__name__}.{self.target_type.name}, value={self.value!r})"

    def search(
        self,
        twoda: TwoDA,
        memory: PatcherMemory,
    ) -> TwoDARow | None:
        """Searches a TwoDA for a row matching the target.

        Args:
        ----
            twoda: TwoDA - The TwoDA to search
            memory: PatcherMemory - The memory context

        Returns:
        -------
            TwoDARow | None - The matching row if found, else None

        Processing Logic:
        ----------------
            - Checks target_type and searches twoda accordingly
            - For row index, gets row directly
            - For row label, finds row by label
            - For label column, checks for label column, then iterates rows to find match
            - Returns matching row or None.
        """
        value: str | int = (
            self.value.value(memory, twoda, None)
            if isinstance(self.value, (RowValueTLKMemory, RowValue2DAMemory))
            else self.value
        )
        source_row: TwoDARow | None = None
        if self.target_type == TargetType.ROW_INDEX:
            source_row = twoda.get_row(int(value))
        elif self.target_type == TargetType.ROW_LABEL:
            source_row = twoda.find_row(str(value))
        elif self.target_type == TargetType.LABEL_COLUMN:
            if "label" not in twoda.get_headers():
                msg = f"'label' could not be found in the twoda's headers: ({self.target_type.name}, {value})"
                raise WarningError(msg)
            if value not in twoda.get_column("label"):
                msg = f"The value '{value}' could not be found in the twoda's columns"
                raise WarningError(msg)
            for row in twoda:
                if row.get_string("label") == value:
                    source_row = row

        return source_row


# region Value Returners
class RowValue(ABC):
    def __str__(self):
        return f"{self.__class__.__name__}()"

    def __repr__(self):
        return f"{self.__class__.__name__}()"

    @abstractmethod
    def value(self, memory: PatcherMemory, twoda: TwoDA, row: TwoDARow | None) -> str:
        """Returns the value of the row.

        Args:
        ----
            memory: PatcherMemory - The memory context
            twoda: TwoDA - The TwoDA to search
            row: TwoDARow | None - The row to search
        """


class RowValueConstant(RowValue):
    def __init__(self, string: str):
        self.string: str = string

    def __str__(self):
        return f"Constant('{self.string}')"

    def __repr__(self):
        return f"{self.__class__.__name__}(string='{self.string}')"

    def value(self, memory: PatcherMemory, twoda: TwoDA, row: TwoDARow | None) -> str:
        return self.string


class RowValue2DAMemory(RowValue):
    def __init__(self, token_id: int):
        self.token_id: int = token_id

    def __str__(self):
        return f"2DAMEMORY{self.token_id}"

    def __repr__(self):
        return f"{self.__class__.__name__}(token_id={self.token_id})"

    def value(self, memory: PatcherMemory, twoda: TwoDA, row: TwoDARow | None) -> str:
        memory_val: str | PureWindowsPath | None = memory.memory_2da.get(self.token_id)
        if memory_val is None:
            msg = f"2DAMEMORY{self.token_id} was not defined before use."
            raise KeyError(msg)
        if isinstance(memory_val, PureWindowsPath):
            msg = f"!FieldPath cannot be used in 2DAList patches, got '{memory_val}'"
            raise TypeError(msg)
        return memory_val


class RowValueTLKMemory(RowValue):
    def __init__(self, token_id: int):
        self.token_id: int = token_id

    def __str__(self):
        return f"StrRef{self.token_id}"

    def __repr__(self):
        return f"{self.__class__.__name__}(token_id={self.token_id})"

    def value(self, memory: PatcherMemory, twoda: TwoDA, row: TwoDARow | None) -> str:
        memory_val: int | None = memory.memory_str.get(self.token_id)
        if memory_val is None:
            msg = f"StrRef{self.token_id} was not defined before use."
            raise KeyError(msg)
        return str(memory_val)


class RowValueHigh(RowValue):
    """
    Attributes:
    ----------
    column: Column to get the max integer from. If None it takes it from the Row Label.
    """  # noqa: D212, D415

    def __init__(self, column: str | None):
        self.column: str | None = column

    def __str__(self):
        if self.column is None:
            return "High(label_max)"
        return f"High(column_max('{self.column}'))"

    def __repr__(self):
        return f"{self.__class__.__name__}(column='{self.column}')"

    def value(self, memory: PatcherMemory, twoda: TwoDA, row: TwoDARow | None) -> str:
        """Returns the maximum value in a column or overall label.

        Args:
        ----
            memory: PatcherMemory object
            twoda: TwoDA object
            row: TwoDARow object or None

        Returns:
        -------
            str: String representation of maximum value

        Processing Logic:
        ----------------
            - If column is not None, return maximum value in that column
            - Else return overall maximum label value.
        """
        return str(twoda.label_max()) if self.column is None else str(twoda.column_max(self.column))


class RowValueRowIndex(RowValue):
    """The row index of the row."""
    def __init__(self): ...

    def __str__(self):
        return "RowIndex()"

    def __repr__(self):
        return f"{self.__class__.__name__}()"

    def value(self, memory: PatcherMemory, twoda: TwoDA, row: TwoDARow | None) -> str:
        return "" if row is None else str(twoda.row_index(row))


class RowValueRowLabel(RowValue):
    """The row label of the row."""
    def __init__(self): ...

    def __str__(self):
        return "RowLabel()"

    def __repr__(self):
        return f"{self.__class__.__name__}()"

    def value(self, memory: PatcherMemory, twoda: TwoDA, row: TwoDARow | None) -> str:
        return "" if row is None else row.label()


class RowValueRowCell(RowValue):
    """The value of a cell in the row."""
    def __init__(self, column: str):
        self.column: str = column

    def __str__(self):
        return f"RowCell('{self.column}')"

    def __repr__(self):
        return f"{self.__class__.__name__}(column='{self.column}')"

    def value(self, memory: PatcherMemory, twoda: TwoDA, row: TwoDARow | None) -> str:
        """Returns the value of a cell in the row."""
        return "" if row is None else row.get_string(self.column)


# endregion


# region Modify 2DA
class Modify2DA(ABC):
    def __str__(self):
        return f"{self.__class__.__name__}()"

    def __repr__(self):
        return f"{self.__class__.__name__}()"

    @abstractmethod
    def __init__(self): ...

    def _unpack(
        self,
        cells: dict[str, RowValue],
        memory: PatcherMemory,
        twoda: TwoDA,
        row: TwoDARow,
    ) -> dict[str, str]:
        return {column: value.value(memory, twoda, row) for column, value in cells.items()}

    @abstractmethod
    def apply(
        self,
        twoda: TwoDA,
        memory: PatcherMemory,
    ): ...


class ChangeRow2DA(Modify2DA):
    """Changes an existing row.

    Target row can either be the Row Index, Row Label, or value under the "label" column where applicable.

    Attributes:
    ----------
        target: The row to change.
        modifiers: For the row, sets a cell under column KEY to have the text VALUE.
    """

    def __init__(
        self,
        identifier: str,
        target: Target,
        cells: Mapping[str, RowValue],
        store_2da: dict[int, RowValue] | None = None,
        store_tlk: dict[int, RowValue] | None = None,
    ):
        self.identifier: str = identifier
        self.target: Target = target
        self.cells: dict[str, RowValue] = dict(cells)
        self.store_2da: dict[int, RowValue] = {} if store_2da is None else store_2da
        self.store_tlk: dict[int, RowValue] = {} if store_tlk is None else store_tlk

        self._row: TwoDARow | None = None

    def __repr__(self):
        return (
            f"{self.__class__.__name__}(identifier={self.identifier!r}, "
            f"target={self.target!r}, cells={self.cells!r}, "
            f"store_2da={self.store_2da!r}, store_tlk={self.store_tlk!r})"
        )

    def apply(self, twoda: TwoDA, memory: PatcherMemory):
        """Applies a ChangeRow patch to a TwoDA.

        Args:
        ----
            twoda: TwoDA - The TwoDA to apply the patch to
            memory: PatcherMemory - The memory context

        Processing Logic:
        ----------------
            - Searches for the target row
            - Unpacks the cells and applies them to the target row
            - Stores any 2DA or TLK values in the memory context.
        """
        source_row: TwoDARow | None = self.target.search(twoda, memory)

        if source_row is None:
            msg = f"The source row was not found during the search: ({self.target.target_type.name}, {self.target.value})"
            raise WarningError(msg)

        cells: dict[str, str] = self._unpack(self.cells, memory, twoda, source_row)
        source_row.update_values(cells)

        for token_id, value in self.store_2da.items():
            memory.memory_2da[token_id] = value.value(memory, twoda, source_row)

        for token_id, value in self.store_tlk.items():
            memory.memory_str[token_id] = int(value.value(memory, twoda, source_row))


class AddRow2DA(Modify2DA):
    """Adds a new row.

    Attributes:
    ----------
        modifiers: For the row, sets a cell under column KEY to have the text VALUE.
    """

    def __init__(  # noqa: PLR0913
        self,
        identifier: str,
        exclusive_column: str | None,
        row_label: str | None,
        cells: Mapping[str, RowValue],
        store_2da: dict[int, RowValue] | None = None,
        store_tlk: dict[int, RowValue] | None = None,
    ):
        self.identifier: str = identifier
        self.exclusive_column: str | None = exclusive_column
        self.row_label: str | None = row_label
        self.cells: dict[str, RowValue] = dict(cells)
        self.store_2da: dict[int, RowValue] = {} if store_2da is None else store_2da
        self.store_tlk: dict[int, RowValue] = {} if store_tlk is None else store_tlk

        self._row: TwoDARow | None = None

    def __repr__(self):
        return (
            f"{self.__class__.__name__}(identifier={self.identifier!r}, "
            f"exclusive_column={self.exclusive_column!r}, row_label={self.row_label!r}, "
            f"cells={self.cells!r}, store_2da={self.store_2da!r}, "
            f"store_tlk={self.store_tlk!r})"
        )

    def apply(self, twoda: TwoDA, memory: PatcherMemory):
        """Applies an AddRow patch to a TwoDA.

        Args:
        ----
            twoda: TwoDA - The Two Dimensional Array to apply the patch to.
            memory: PatcherMemory - The memory context.

        Processing Logic:
        ----------------
            - Finds the target row to apply the patch to based on an optional exclusive column
            - If no target row is found, a new row is added
            - The cells are unpacked and applied to the target row
            - Any stored values are updated in the memory context.
        """
        target_row: TwoDARow | None = None

        if self.exclusive_column:
            if self.exclusive_column not in self.cells:
                msg = f"Exclusive column {self.exclusive_column} does not exists"
                raise WarningError(msg)

            exclusive_value = self.cells[self.exclusive_column].value(
                memory,
                twoda,
                None,
            )
            for row in twoda:
                if row.get_string(self.exclusive_column) != exclusive_value:
                    continue
                target_row = row

        if target_row is None:
            row_label: str = str(twoda.get_height()) if self.row_label is None else self.row_label
            index: int = twoda.add_row(row_label, {})
            self._row = target_row = twoda.get_row(index)
            target_row.update_values(self._unpack(self.cells, memory, twoda, target_row))
        else:
            cells: dict[str, str] = self._unpack(self.cells, memory, twoda, target_row)
            target_row.update_values(cells)

        for token_id, value in self.store_2da.items():
            memory.memory_2da[token_id] = value.value(memory, twoda, target_row)

        for token_id, value in self.store_tlk.items():
            memory.memory_str[token_id] = int(value.value(memory, twoda, target_row))


class CopyRow2DA(Modify2DA):
    """Copies the the row if the exclusive_column value doesn't already exist. If the row already exists, it simply modifies the existing line.

    Attributes:
    ----------
        identifier:
        target: Which row to copy.
        exclusive_column: Modify existing line if the same value already exists at this column.
        modifiers: For the row, sets a cell under column KEY to have the text VALUE.
    """

    def __init__(  # noqa: PLR0913
        self,
        identifier: str,
        target: Target,
        exclusive_column: str | None,
        row_label: str | None,
        cells: dict[str, RowValue],
        store_2da: dict[int, RowValue] | None = None,
        store_tlk: dict[int, RowValue] | None = None,
    ):
        self.identifier: str = identifier
        self.target: Target = target
        self.exclusive_column: str | None = exclusive_column or None
        self.row_label: str | None = row_label
        self.cells: dict[str, RowValue] = cells
        self.store_2da: dict[int, RowValue] = {} if store_2da is None else store_2da
        self.store_tlk: dict[int, RowValue] = {} if store_tlk is None else store_tlk

        self._row: TwoDARow | None = None

    def __repr__(self):
        return (
            f"{self.__class__.__name__}(identifier={self.identifier!r}, "
            f"target={self.target!r}, exclusive_column={self.exclusive_column!r}, "
            f"row_label={self.row_label!r}, cells={self.cells!r}, "
            f"store_2da={self.store_2da!r}, store_tlk={self.store_tlk!r})"
        )

    def apply(self, twoda: TwoDA, memory: PatcherMemory):
        """Applies a CopyRow patch to a TwoDA.

        Args:
        ----
            twoda: TwoDA - The TwoDA to apply the patch to
            memory: PatcherMemory - The memory context

        Processing Logic:
        ----------------
            1. Searches for the source row in the TwoDA
            2. Determines if an existing target row should be used or a new row added
            3. Unpacks the cell values and updates/adds the target row
            4. Stores any 2DA or TLK values in the memory context.
        """
        source_row: TwoDARow | None = self.target.search(twoda, memory)
        target_row: TwoDARow | None = None
        row_label = str(twoda.get_height()) if self.row_label is None else self.row_label

        if source_row is None:
            msg = f"Source row cannot be None. row_label was '{row_label}'"
            raise WarningError(msg)

        if self.exclusive_column is not None:
            if self.exclusive_column not in self.cells:
                msg = f"Exclusive column {self.exclusive_column} does not exists"
                raise WarningError(msg)

            exclusive_value: str = self.cells[self.exclusive_column].value(
                memory,
                twoda,
                None,
            )
            for row in twoda:
                if row.get_string(self.exclusive_column) != exclusive_value:
                    continue
                target_row = row

        if target_row is not None:
            # If the row already exists (based on exclusive_column) then we update the cells
            cells = self._unpack(self.cells, memory, twoda, target_row)
            target_row.update_values(cells)
            self._row = target_row
        else:
            # Otherwise, we add the new row instead.
            index: int = twoda.copy_row(source_row, row_label, {})
            self._row = target_row = twoda.get_row(index)
            cells = self._unpack(self.cells, memory, twoda, target_row)
            target_row.update_values(cells)

        for token_id, value in self.store_2da.items():
            memory.memory_2da[token_id] = value.value(memory, twoda, target_row)

        for token_id, value in self.store_tlk.items():
            memory.memory_str[token_id] = int(value.value(memory, twoda, target_row))


class AddColumn2DA(Modify2DA):
    """Adds a column.

    The new cells are either given a default value or can be given a
    value based on what the row index or row label is.

    Attributes:
    ----------
        identifier:
        header: Label for the name column.
        default: Default value of cells if no specific value was specified.
        index_insert: For the new column, if the row index is KEY then set cell to VALUE.
        label_insert: For the new column, if the row label is KEY then set cell to VALUE.
    """

    def __init__(  # noqa: PLR0913
        self,
        identifier: str,
        header: str,
        default: str,
        index_insert: dict[int, RowValue],
        label_insert: dict[str, RowValue],
        store_2da: dict[int, str] | None = None,
    ):
        self.identifier: str = identifier
        self.header: str = header
        self.default: str = default
        self.index_insert: dict[int, RowValue] = index_insert
        self.label_insert: dict[str, RowValue] = label_insert
        self.store_2da: dict[int, str] = {} if store_2da is None else store_2da

    def __repr__(self):
        return (
            f"{self.__class__.__name__}(identifier={self.identifier!r}, "
            f"header={self.header!r}, default={self.default!r}, "
            f"index_insert={self.index_insert}, label_insert={self.label_insert}, "
            f"store_2da={self.store_2da})"
        )

    def apply(self, twoda: TwoDA, memory: PatcherMemory):
        """Applies a AddColumn patch to a TwoDA.

        Args:
        ----
            twoda: TwoDA - The TwoDA to apply the patcher to
            memory: PatcherMemory - The memory object to store values

        Processing Logic:
        ----------------
            - Adds a column to the TwoDA with the patcher header
            - Sets the default value for all rows in the new column
            - Sets values in the new column based on index/label lookups
            - Stores values from the TwoDA in the memory based on token IDs.
        """
        twoda.add_column(self.header)
        for row in twoda:
            row.set_string(self.header, self.default)

        for row_index, row_value in self.index_insert.items():
            index_str: str = row_value.value(memory, twoda, None)
            this_row: TwoDARow | None = twoda.get_row(row_index)
            if this_row:
                this_row.set_string(self.header, index_str)
            else:
                msg = f"Could not find row {row_index} in {self.header}"
                raise WarningError(msg)

        for row_label, row_value in self.label_insert.items():
            label_str: str = row_value.value(memory, twoda, None)
            this_row = twoda.find_row(row_label)
            if this_row:
                this_row.set_string(self.header, label_str)
            else:
                msg = f"Could not find row {row_label} in {self.header}"
                raise WarningError(msg)

        for token_id, value in self.store_2da.items():
            if value.startswith("I"):
                cell: str = twoda.get_row(int(value[1:])).get_string(self.header)
                memory.memory_2da[token_id] = cell
            elif value.startswith("L"):
                row = twoda.find_row(value[1:])
                if row is None:
                    msg = f"Could not find row {value[1:]} in {self.header}"
                    raise WarningError(msg)
                cell = row.get_string(self.header)
                memory.memory_2da[token_id] = cell
            else:
                msg = f"store_2da dict has an invalid value at {token_id}: '{value}'"
                raise WarningError(msg)


# endregion


class Modifications2DA(PatcherModifications):
    hardcapped_row_limits = {
        "placeables.2da": 256,
        "upcrystals.2da": 256,
        "upgrade.2da": 32,
    }
    def __init__(self, filename: str):
        super().__init__(filename)
        self.modifiers: list[Modify2DA] = []

    def patch_resource(
        self,
        source: SOURCE_TYPES,
        memory: PatcherMemory,
        logger: PatchLogger,
        game: Game,
    ) -> bytes | Literal[True]:
        twoda: TwoDA = read_2da(source)
        self.apply(twoda, memory, logger, game)
        return bytes_2da(twoda)

    def apply(
        self,
        mutable_data: TwoDA,
        memory: PatcherMemory,
        logger: PatchLogger,
        game: Game,
    ):
        for row in self.modifiers:
            try:
                row.apply(mutable_data, memory)
            except Exception as e:  # noqa: PERF203, BLE001
                msg = f"{universal_simplify_exception(e)} when patching the file '{self.saveas}'"
                RobustLogger().critical(str(e), exc_info=e)
                if isinstance(e, WarningError):
                    logger.add_warning(msg)
                    RobustLogger().debug(msg, exc_info=True)
                else:
                    logger.add_error(msg)
                    break
        if game.is_k2():  # k2 doesn't have hard limits?
            return

        # Exceeding row count maximums will break the game.
<<<<<<< HEAD
        twoda_row_limit = self.hardcapped_row_limits.get(self.saveas.lower())
        if twoda_row_limit is None:
            return
        cur_row_count = len(mutable_data._rows)
=======
        twoda_row_limit = hardcapped_row_limits.get(self.saveas.lower())
        if twoda_row_limit is None:
            return
        cur_row_count = len(twoda._rows)
>>>>>>> 92f5fb81
        rows_added = cur_row_count - twoda_row_limit
        if cur_row_count > twoda_row_limit:
            raise ValueError(f"{self.saveas} has a max row count of {twoda_row_limit}. Adding more will break the game. This mod attempted to add {rows_added} rows and have not been applied.")<|MERGE_RESOLUTION|>--- conflicted
+++ resolved
@@ -1,15 +1,3 @@
-"""2DA modification algorithms for TSLPatcher/HoloPatcher.
-
-This module implements 2DA modification logic for applying patches from changes.ini files.
-Handles row/column additions, cell modifications, and memory token resolution.
-
-References:
-----------
-    vendor/TSLPatcher/TSLPatcher.pl - Original Perl 2DA modification logic
-    vendor/HoloPatcher.NET/src/TSLPatcher.Core/Mods/2DA/ - C# 2DA modification implementation
-    vendor/Kotor.NET/Kotor.NET.Patcher/ - Incomplete C# patcher
-"""
-
 from __future__ import annotations
 
 from abc import ABC, abstractmethod
@@ -24,7 +12,7 @@
 from utility.error_handling import universal_simplify_exception
 
 if TYPE_CHECKING:
-    from typing_extensions import Literal  # pyright: ignore[reportMissingModuleSource]
+    from typing_extensions import Literal
 
     from pykotor.common.misc import Game
     from pykotor.resource.formats.twoda import TwoDA, TwoDARow
@@ -690,17 +678,10 @@
             return
 
         # Exceeding row count maximums will break the game.
-<<<<<<< HEAD
-        twoda_row_limit = self.hardcapped_row_limits.get(self.saveas.lower())
-        if twoda_row_limit is None:
-            return
-        cur_row_count = len(mutable_data._rows)
-=======
         twoda_row_limit = hardcapped_row_limits.get(self.saveas.lower())
         if twoda_row_limit is None:
             return
         cur_row_count = len(twoda._rows)
->>>>>>> 92f5fb81
         rows_added = cur_row_count - twoda_row_limit
         if cur_row_count > twoda_row_limit:
             raise ValueError(f"{self.saveas} has a max row count of {twoda_row_limit}. Adding more will break the game. This mod attempted to add {rows_added} rows and have not been applied.")
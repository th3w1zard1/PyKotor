from __future__ import annotations

from typing import TYPE_CHECKING, ClassVar

from pykotor.common.misc import ResRef
from pykotor.extract.talktable import TalkTable
from pykotor.resource.formats.tlk.io_tlk import TLKBinaryReader
from pykotor.resource.formats.tlk.tlk_auto import bytes_tlk
from pykotor.tslpatcher.mods.template import PatcherModifications

if TYPE_CHECKING:
    from pathlib import Path

<<<<<<< HEAD
    from typing_extensions import Literal  # pyright: ignore[reportMissingModuleSource]
=======
    from typing_extensions import Literal
>>>>>>> a334711b

    from pykotor.common.misc import Game
    from pykotor.resource.formats.tlk import TLK
    from pykotor.resource.type import SOURCE_TYPES
    from pykotor.tslpatcher.logger import PatchLogger
    from pykotor.tslpatcher.memory import PatcherMemory
<<<<<<< HEAD
=======
    from utility.common.more_collections import CaseInsensitiveDict
>>>>>>> a334711b


class ModificationsTLK(PatcherModifications):
    DEFAULT_DESTINATION: ClassVar[str] = "."
    DEFAULT_SOURCEFILE: ClassVar[str] = "append.tlk"
    DEFAULT_SOURCEFILE_F: ClassVar[str] = "appendf.tlk"
    DEFAULT_SAVEAS_FILE: ClassVar[str] = "dialog.tlk"
    DEFAULT_SAVEAS_FILE_F: ClassVar[str] = "dialogf.tlk"

    def __init__(
        self,
        filename: str = DEFAULT_SOURCEFILE,
<<<<<<< HEAD
        replace: bool | None = None,
=======
        *,
        replace: bool | None = None,  # noqa: FBT001, FBT002
>>>>>>> a334711b
        modifiers: list[ModifyTLK] | None = None,
    ):
        super().__init__(filename)
        self.destination: str = self.DEFAULT_DESTINATION
        self.modifiers: list[ModifyTLK] = [] if modifiers is None else modifiers
        self.sourcefile_f: str = self.DEFAULT_SOURCEFILE_F  # Polish version of k1
        self.saveas: str = self.DEFAULT_SAVEAS_FILE

    def pop_tslpatcher_vars(
        self,
        file_section_dict: CaseInsensitiveDict[str],
        default_destination: str | None = DEFAULT_DESTINATION,
        default_sourcefolder: str = ".",
    ):
        """Populates the TSLPatcher variables from the file section dictionary.

        Args:
        ----
            file_section_dict: CaseInsensitiveDict[str] - The file section dictionary
            default_destination: str | None - The default destination
            default_sourcefolder: str - The default source folder
        """
        if "!ReplaceFile" in file_section_dict:
            msg = "!ReplaceFile is not supported in [TLKList]"
            raise ValueError(msg)
        if "!OverrideType" in file_section_dict:
            msg = "!OverrideType is not supported in [TLKList]"
            raise ValueError(msg)

        self.sourcefile_f = file_section_dict.pop("!SourceFileF", self.DEFAULT_SOURCEFILE_F)
        super().pop_tslpatcher_vars(file_section_dict, default_destination, default_sourcefolder)

    def patch_resource(
        self,
        source: SOURCE_TYPES,
        memory: PatcherMemory,
        logger: PatchLogger,
        game: Game,
    ) -> bytes | Literal[True]:
        dialog: TLK = TLKBinaryReader(source).load()
        self.apply(dialog, memory, logger, game)
        return bytes_tlk(dialog)

    def apply(
        self,
        mutable_data: TLK,
        memory: PatcherMemory,
        logger: PatchLogger,
        game: Game,
    ):
        """Applies the TLK patches to the TLK.

        Args:
        ----
            mutable_data: TLK - The TLK to apply the patches to
            memory: PatcherMemory - The memory context
            logger: PatchLogger - The logger
            game: Game - The game
        """
        for modifier in self.modifiers:
            modifier.apply(mutable_data, memory)
            logger.complete_patch()


class ModifyTLK:
    def __init__(
        self,
        token_id: int,
        is_replacement: bool = False,  # noqa: FBT001, FBT002
    ):
        self.tlk_filepath: Path | None = None
        self.text: str = ""
        self.sound: ResRef = ResRef.from_blank()

        self.mod_index: int = token_id
        self.token_id: int = token_id
        self.is_replacement: bool = is_replacement

    def apply(
        self,
        dialog: TLK,
        memory: PatcherMemory,
    ):
        """Applies a TLK patch to a TLK.

        Args:
        ----
            dialog: TLK - The TLK to apply the patch to
            memory: PatcherMemory - The memory context

        Processing Logic:
        ----------------
            - Loads the TLK file
            - Replaces the token ID with the text and sound
            - Stores the new stringref in the memory context for append operations only.
        """
        self.load()
        if self.is_replacement:
            dialog.replace(self.token_id, self.text, str(self.sound))
        else:
            memory.memory_str[self.token_id] = dialog.add(self.text, str(self.sound))

    def load(self):
        """Loads the TLK file."""
        if self.tlk_filepath is None:
            return
        lookup_tlk = TalkTable(self.tlk_filepath)
        self.text = self.text or lookup_tlk.string(self.mod_index)
        self.sound = self.sound or lookup_tlk.sound(self.mod_index)<|MERGE_RESOLUTION|>--- conflicted
+++ resolved
@@ -11,21 +11,14 @@
 if TYPE_CHECKING:
     from pathlib import Path
 
-<<<<<<< HEAD
-    from typing_extensions import Literal  # pyright: ignore[reportMissingModuleSource]
-=======
     from typing_extensions import Literal
->>>>>>> a334711b
 
     from pykotor.common.misc import Game
     from pykotor.resource.formats.tlk import TLK
     from pykotor.resource.type import SOURCE_TYPES
     from pykotor.tslpatcher.logger import PatchLogger
     from pykotor.tslpatcher.memory import PatcherMemory
-<<<<<<< HEAD
-=======
     from utility.common.more_collections import CaseInsensitiveDict
->>>>>>> a334711b
 
 
 class ModificationsTLK(PatcherModifications):
@@ -38,12 +31,8 @@
     def __init__(
         self,
         filename: str = DEFAULT_SOURCEFILE,
-<<<<<<< HEAD
-        replace: bool | None = None,
-=======
         *,
         replace: bool | None = None,  # noqa: FBT001, FBT002
->>>>>>> a334711b
         modifiers: list[ModifyTLK] | None = None,
     ):
         super().__init__(filename)

--- conflicted
+++ resolved
@@ -2115,11 +2115,7 @@
 
         return name or root
 
-<<<<<<< HEAD
-    def module_names(self) -> CaseInsensitiveDict[str]:
-=======
-    def module_names(self, *, use_hardcoded: bool = True) -> dict[str, str]:
->>>>>>> 86ea99e7
+    def module_names(self, *, use_hardcoded: bool = True) -> CaseInsensitiveDict[str]:
         """Returns a dictionary mapping module filename to the name of the area.
 
         The name is taken from the LocalizedString "Name" in the relevant module file's ARE resource.
@@ -2128,11 +2124,7 @@
         -------
             A dictionary mapping module filename to in-game module area name.
         """
-<<<<<<< HEAD
-        return CaseInsensitiveDict((module, self.module_name(module)) for module in self.modules_list())
-=======
-        return {module: self.module_name(module, use_hardcoded=use_hardcoded) for module in self.modules_list()}
->>>>>>> 86ea99e7
+        return CaseInsensitiveDict((module, self.module_name(module, use_hardcoded=use_hardcoded)) for module in self.modules_list())
 
     def module_id(
         self,

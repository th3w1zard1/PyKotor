[build-system]
requires = ["setuptools>=67.8.0,<70", "wheel"]
build-backend = "setuptools.build_meta"

[project]
name = "pykotor-workspace"
version = "2.0.0"
description = "PyKotor workspace - meta-package for PyKotor ecosystem"
authors = [{name = "NickHugi"}]
maintainers = [{name = "th3w1zard1", email = "halomastar@gmail.com"}]
readme = {file = "README.md", content-type = "text/markdown"}
license = {text = "LGPL-3.0-or-later License"}
keywords = ["kotor", "library", "holocron", "toolset", "pykotor", "editor", "holopatcher", "tslpatcher"]
requires-python = ">=3.8"
dependencies = [
    "pykotor>=2.0.0",
]

[project.optional-dependencies]
# Extension libraries
font = ["pykotorfont>=2.0.0"]
gl = ["pykotorgl[moderngl]>=2.0.2"]
all-extensions = ["pykotorfont>=2.0.0", "pykotorgl[moderngl]>=2.0.2"]

# Tools (lowercase PyPI names)
holocrontoolset = ["holocrontoolset>=4.0.0a7"]
holopatcher = ["holopatcher>=1.5.3"]
kotor-diff = ["kotor-diff>=1.0.0"]
batchpatcher = ["batchpatcher>=2.2.0"]
gui-converter = ["gui-converter>=1.0.0"]
kotorcli = ["kotorcli>=1.0.0"]
holopazaak = ["holopazaak>=1.0.0"]
kit-generator = ["kit-generator>=1.0.0"]
all-tools = [
    "holocrontoolset>=4.0.0a7",
    "holopatcher>=1.5.3",
    "kotor-diff>=1.0.0",
    "batchpatcher>=2.2.0",
    "gui-converter>=1.0.0",
    "kotorcli>=1.0.0",
    "holopazaak>=1.0.0",
    "kit-generator>=1.0.0",
]

# Everything
all = [
    "pykotorfont>=2.0.0",
    "pykotorgl[moderngl]>=2.0.2",
    "holocrontoolset>=4.0.0a7",
    "holopatcher>=1.5.3",
    "kotor-diff>=1.0.0",
    "batchpatcher>=2.2.0",
    "gui-converter>=1.0.0",
    "kotorcli>=1.0.0",
    "holopazaak>=1.0.0",
    "kit-generator>=1.0.0",
]

# Development dependencies
dev = [
    "astroid>=3.2.0,<3.5.0; python_version>=\"3.8\"",
    "autoflake>=2.3.1; python_version>=\"3.8\"",
    "iniconfig>=2.1.0; python_version>=\"3.8\"",
    "mypy>=1.0.0,<1.10.0; python_version>=\"3.8\"",
    "mypy-extensions>=1.1.0; python_version>=\"3.8\"",
    "pyflakes>=2.0.0,<3.4.0; python_version>=\"3.8\"",
    "pylint>=2.0.0,<3.3.9; python_version>=\"3.8\"",
    "pytest>=7.0.0,<8.0.0; python_version>=\"3.8\"",
    "pytest-html>=3.0.0,<4.0.0; python_version>=\"3.8\"",
    "pytest-metadata>=2.0.0,<3.0.0; python_version>=\"3.8\"",
    "pytest-xdist>=2.0.0,<3.8.0; python_version>=\"3.8\"",
    "ruff>=0.1.0,<0.4.0; python_version>=\"3.8\"",
    "snakeviz>=2.0.0,<2.2.2; python_version>=\"3.8\"",
    "types-pillow>=10.2.0.20240822; python_version>=\"3.8\"",
    "types-send2trash>=1.8.2.7; python_version>=\"3.8\"",
    "typing-extensions>=4.5.0,<4.9.0; python_version<\"3.9\"",
    "typing-extensions>=4.5.0; python_version>=\"3.9\"",
]

[tool.poetry]
name = "pykotor-workspace"
version = "2.0.0"
description = "PyKotor workspace - meta-package for PyKotor ecosystem"
authors = ["Benjamin Auquite <halomastar@gmail.com>"]
readme = "README.md"
packages = []

[tool.poetry.dependencies]
python = "^3.8"
pykotor = { path = "Libraries/PyKotor", develop = true }

[tool.poetry.group.dev.dependencies]
mypy = "*"
ruff = "*"
pylint = "*"
snakeviz = "*"
autoflake = "*"
pytest = "*"
pytest-xdist = "*"
pytest-html = "*"
pytest-cov = "*"
black = "*"
flake8 = "*"

[tool.poetry.extras]
# Extension libraries
font = ["pykotorfont"]
gl = ["pykotorgl[moderngl]"]
all-extensions = ["pykotorfont", "pykotorgl[moderngl]"]

# Tools
holocrontoolset = ["holocrontoolset"]
holopatcher = ["holopatcher"]
kotor-diff = ["kotor-diff"]
batchpatcher = ["batchpatcher"]
gui-converter = ["gui-converter"]
kotorcli = ["kotorcli"]
holopazaak = ["holopazaak"]
kit-generator = ["kit-generator"]
all-tools = ["holocrontoolset", "holopatcher", "kotor-diff", "batchpatcher", "gui-converter", "kotorcli", "holopazaak", "kit-generator"]

# Everything
all = ["pykotorfont", "pykotorgl[moderngl]", "holocrontoolset", "holopatcher", "kotor-diff", "batchpatcher", "gui-converter", "kotorcli", "holopazaak", "kit-generator"]

[project.urls]
homepage = "https://github.com/th3w1zard1/PyKotor"
documentation = "https://github.com/th3w1zard1/PyKotor/blob/master/README.md"
repository = "https://github.com/th3w1zard1/PyKotor.git"
issues = "https://github.com/th3w1zard1/PyKotor/issues"
#Changelog = "https://github.com/th3w1zard1/PyKotor/blob/master/CHANGELOG.md"

########################################################
## UV workspace configuration                         ##
########################################################

[tool.uv]
# Use local workspace packages only - PyPI has outdated pykotor 1.6.2
dev-dependencies = []

[tool.uv.workspace]
members = [
    "Libraries/PyKotor",
    "Libraries/PyKotorFont",
    "Libraries/PyKotorGL",
    "Tools/BatchPatcher",
    "Tools/GuiConverter",
    "Tools/HolocronAI",
    "Tools/HolocronToolset",
    "Tools/HoloGenerator",
    "Tools/HoloPatcher",
    "Tools/HoloPazaak",
    "Tools/KitGenerator",
    "Tools/KotorCLI",
    "Tools/KotorDiff",
]

[tool.uv.sources]
# Use workspace members instead of PyPI
pykotor = { workspace = true }
pykotorfont = { workspace = true }
pykotorgl = { workspace = true }
batchpatcher = { workspace = true }
gui-converter = { workspace = true }
holocron-ai = { workspace = true }
holocrontoolset = { workspace = true }
hologenerator = { workspace = true }
holopatcher = { workspace = true }
holopazaak = { workspace = true }
kit-generator = { workspace = true }
kotorcli = { workspace = true }
kotor-diff = { workspace = true }

########################################################
## define only linter configurations below this point ##
########################################################

[tool.pyright.defineConstant]
PYQT5 = true
PYSIDE2 = false
PYQT6 = false
PYSIDE6 = false

[tool.black]
line-length = 175
skip-magic-trailing-comma = false
target-version = ['py38']
include = '\.pyi?$'
exclude = '''
/(
    \.git
| \.hg
| \.github
| \.mypy_cache
| \.tox
| \.venv
| venv
| _build
| buck-out
| build
| __pycache__
| dist
| nuitka_dist
| \.history
| \.idea
| \.chat
| \.ruff_cache
| \.trunk
| .mdx
| .mdl
)/
'''

[tool.pyright]
include = ["*.py"]
exclude = ["**/node_modules/**", "**/__pycache__/**", "**/build/**", "**/dist/**", "**/venv/**", "**/__pycache__/**"]
extraPaths = [
    "Libraries/PyKotor/src",
    "Libraries/PyKotorGL/src",
    "Libraries/PyKotorFont/src",
    "Tools/HolocronToolset/src",
    "Tools/BatchPatcher/src",
    "Tools/HoloPatcher/src",
    "Tools/KotorDiff/src",
    "Tools/GuiConverter/src"
]
reportMissingImports = true
reportMissingTypeStubs = false
pythonVersion = "3.8"
analyzeUnannotatedFunctions = true
deprecateTypingAliases = false

[tool.isort]
atomic = true
profile = "black"
line_length = 175
skip_gitignore = true
multi_line_output = 3

<<<<<<< HEAD
=======
[tool.pyright.defineConstant]
PYQT5 = false
PYSIDE2 = false
PYQT6 = false
PYSIDE6 = true

>>>>>>> 92f5fb81
[tool.yapf]
column_limit = 175
ALLOW_SPLIT_BEFORE_DEFAULT_OR_NAMED_ASSIGNS = false
ALLOW_SPLIT_BEFORE_DICT_VALUE = false
DISABLE_SPLIT_LIST_WITH_COMMENT = true
INDENT_DICTIONARY_VALUE = true
join_multiple_lines = false
no_spaces_around_selected_binary_operators = "*,/"
split_before_dict_set_generator = true
split_before_expression_after_opening_paren = false
split_complex_comprehension = true
split_penalty_after_opening_bracket = 50
split_penalty_excess_character = 75                 # Lower penalty for going over the column limit
split_penalty_for_added_line_split = 100            # Discourage adding new line splits

[tool.ruff]
line-length = 175

# Enable preview features.
preview = false

fix = true
force-exclude = true
show-fixes = true
output-format = "grouped" # Group violations by containing file.
respect-gitignore = false

src = [
    "Libraries/PyKotor/src",
    "Libraries/PyKotorGL/src",
    "Libraries/PyKotorFont/src",
    "Tools/HolocronToolset/src",
    "Tools/BatchPatcher/src",
    "Tools/HoloPatcher/src",
    "Tools/KotorDiff/src",
    "Tools/GuiConverter/src",
    "tests",
]

[tool.ruff.lint]
external = ["V"]
task-tags = ["TODO", "FIXME", "HACK"]
exclude = [".venv", ".venv*"]
unfixable = [
    "F841",
    "ERA001",
    "N815",
    "RUF100", # Unused `noqa` directive
    #"UP035",  # replaces deprecated/outdated imports (we want to support older versions of python in the future)
    #"UP038",  # non-pep604-isinstance (python 3.10 syntax)
]
ignore = [
# The following rules are too strict to be realistically used by ruff:
    "ANN002",   # Checks that function *args arguments have type annotations.
    "ANN003",   # Checks that function **kwargs arguments have type annotations.
    "ANN101",   # Checks that instance method self arguments have type annotations.
    "ANN102",   # Checks that class method cls arguments have type annotations.
    "ANN204",   # Missing return type annotation for special method
    "ANN401",   # Dynamically typed expressions (typing.Any) are disallowed in {name}
    "ARG002",   # Unused method argument: `method`
    "BLE001",   # Do not catch blind exception: `Exception`
    "C901",     # Function is too complex
    "COM812",   # missing-trailing-comma
    "D100",     # Missing docstring in public module
    "D101",     # Missing docstring in public class
    "D102",     # Missing docstring in public method
    "D103",     # Missing docstring in public function
    "D104",     # Missing docstring in public package
    "D105",     # Missing docstring in magic method
    "D107",     # Missing docstring in __init__
    "D205",     # 1 blank line required between summary line and description
    "D401",     # First line of docstring should be in imperative mood
    "D413",     # Missing blank line after last section 'xyz'
    "D417",     # Missing argument description in the docstring for {definition}: {name}
    "EM101",    # Exception must not use a string literal, assign to variable first
    "EM102",    # Exception must not use an f-string literal, assign to variable first
    "ERA001",   # Found commented out code.
    "G004",     # Logging statement uses f'' string.
    "N802",     # Function name `screenToWorld` should be lowercase
    "N806",     # Variable `jumpToOffset` in function should be lowercase
    "N815",     # Variable `var` in class scope should not be mixedCase
    "PERF203",  # `try`-`except` within a loop incurs performance overhead
    "PLC0415",  # `import` should be at the top-level of a file
    "PLR0904",  # Too many public methods
    "PLR0911",  # Too many return statements
    "PLR0912",  # Too many branches
    "PLR0913",  # Too many arguments to function call (N > 5)
    "PLR0915",  # Too many statements
    "PLR2004",  # Magic value used in comparison, consider replacing X with a constant variable
    "RET504",   # Unnecessary assignment to `varname` before `return` statement
    "RUF100",   # Unused `noqa` directive (non-enabled: `PLC0415`)
    "S101",     # Use of `assert` detected.
    "SIM108",   # Use ternary operator instead of 'if' 'else' block
    "SIM114",   # Combine `if` branches using logical `or` operator
    "T201",     # 'print' detected
    "TD001",    # Invalid TODO tag: `FIXME`
    "TRY003",   # Avoid specifying long messages outside the exception class
#    "D213",     # Multi-line docstring summary should start at the second line
#    "D400",     # First line should end with a period
#    "D403",     # First word of the first line should be capitalized: {} -> {}
#    "D404",     # First word of the docstring should not be "This"
#    "FBT001",   # Boolean positional arg in function definition
#    "FBT002",   # Boolean default value in function definition

# The following are currently violated by the codebase.
#    "D205",     # 1 blank line required between summary line and description
#    "E402",     # Module level import not at top of file
#    "FIX004",   # Line contains HACK, consider resolving the issue
#    "PD901",    # df is a bad variable name. Be kinder to your future self.
#    "PLR2004",  # Magic value used in comparison, consider replacing X with a constant variable
#    "S101",     # Use of assert detected
#    "S314",     # Using `xml` to parse untrusted data is known to be vulnerable to XML attacks; use `defusedxml` equivalents
#    "S605",     # Starting a process with a shell, possible injection detected
#    "SLF001",   # Private member accessed
#
# According to ruff documentation, the following rules should be avoided when using its formatter:
#
#    "W191",     # tab-indentation
#    "E111",     # indentation-with-invalid-multiple
#    "E114",     # indentation-with-invalid-multiple-comment
#    "E117",     # over-indented
#    "D206",     # indent-with-spaces
#    "D300",     # triple-single-quotes
#    "Q000",     # bad-quotes-inline-string
#    "Q001",     # bad-quotes-multiline-string
#    "Q002",     # bad-quotes-docstring
#    "Q003",     # avoidable-escaped-quote
#    "COM812",   # missing-trailing-comma
#    "COM819",   # prohibited-trailing-comma
    "ISC001",
]

[tool.ruff.lint.per-file-ignores]
"*.pyi" = [
    "I002", # from __future__ import annotations
]
"tests/*.py" = ["ALL"]
".github/*py" = ["INP001"]
"__init__.py" = ["I001", "I002", "TID252", "F401"]
"globalsettings.py" = ["I001", "F401"]
"Tools/HolocronToolset/src/toolset/*.py" = [
    "FBT003",
    "N802",
    "N803",
    "N806",
    "A001",
]
"Tools/HolocronToolset/src/toolset/uic/*.py" = ["ALL"]
"resources_rc.py" = ["ALL"]
".mdx" = ["ALL"]
".mdl" = ["ALL"]
"pykotor/resource/formats/ncs/compiler/*.py" = ["ALL"]
"tests/results" = ["ALL"]

[tool.ruff.lint.flake8-pytest-style]
fixture-parentheses = false
mark-parentheses = false
parametrize-names-type = "list"
parametrize-values-row-type = "list"
parametrize-values-type = "list"                         # default
raises-require-match-for = ["requests.RequestException"]

[tool.ruff.lint.flake8-annotations]
ignore-fully-untyped = true
mypy-init-return = true
suppress-none-returning = true

[tool.ruff.lint.flake8-bandit]
check-typed-exception = true

[tool.ruff.lint.flake8-quotes]
docstring-quotes = "double"
inline-quotes = "double"
multiline-quotes = "double"

[tool.ruff.lint.flake8-tidy-imports]
ban-relative-imports = "all" # Disallow all relative imports.

[tool.ruff.lint.flake8-type-checking]
# Add quotes around type annotations, if doing so would allow an import to be moved into a type-checking block.
quote-annotations = true                         # Does nothing when from __future__ import annotations is used
exempt-modules = ["typing", "typing_extensions"]
strict = true

[tool.ruff.lint.flake8-unused-arguments]
ignore-variadic-names = true

[tool.ruff.lint.isort]
case-sensitive = true
force-wrap-aliases = false
combine-as-imports = true
lines-between-types = 1
required-imports = ["from __future__ import annotations"]

[tool.ruff.format]
indent-style = "space"
skip-magic-trailing-comma = false
line-ending = "auto"
preview = false

[tool.ruff.lint.pyupgrade]
keep-runtime-typing = false

[tool.mccabe]
max-complexity = 25

[tool.bandit]
exclude_dirs = ["tests"]
tests = ["B201", "B301"]
skips = ["B101", "B601"]

[tool.ruff.lint.pycodestyle]
max-doc-length = 200

[tool.ruff.lint.pydocstyle]
convention = "google"

[tool.style]
based_on_style = "google"
split_before_named_assigns = true
split_complex_comprehension = true
split_arguments_when_comma_terminated = true

[tool.pylintrc]
max-line-length = 200

[tool.mypy]
python_version = "3.8"
warn_return_any = true
warn_unused_configs = true
disallow_untyped_defs = false
check_untyped_defs = true
no_implicit_optional = true
explicit_package_bases = true
namespace_packages = true
mypy_path = [
    "Libraries/PyKotor/src",
    "Libraries/PyKotorGL/src",
    "Libraries/PyKotorFont/src",
    "Tools/HolocronToolset/src",
    "Tools/BatchPatcher/src",
    "Tools/HoloPatcher/src",
    "Tools/KotorDiff/src",
    "Tools/GuiConverter/src",
]
exclude = [
    "\\.venv",
    "venv",
    "\\.mypy_cache",
    "build",
    "dist",
    "__pycache__",
    "tests/results",
]

[tool.pytest.ini_options]
testpaths = ["tests"]
qt_api = "pyqt5"  # Default, can be overridden by PYTEST_QT_API environment variable
markers = [
    "gui: marks tests that require a GUI (deselect with '-m \"not gui\"')",
    "slow: marks tests that are slow (deselect with '-m \"not slow\"')",
]
addopts = "-ra -q"
# NOTE: xvfb settings are commented out - GL/OpenGL tests require a real display
# and cannot run in headless/offscreen mode. Do not enable xvfb for GL tests.
#xvfb_width = 1920
#xvfb_height = 1080
#xvfb_colordepth = 24

log_cli = true
log_cli_level = "CRITICAL"
log_cli_format = "%(message)s"

log_file = "pytest.log"
log_file_level = "DEBUG"
log_file_format = "%(asctime)s [%(levelname)8s] %(message)s (%(filename)s:%(lineno)s)"
log_file_date_format = "%Y-%m-%d %H:%M:%S"<|MERGE_RESOLUTION|>--- conflicted
+++ resolved
@@ -1,63 +1,34 @@
 [build-system]
-requires = ["setuptools>=67.8.0,<70", "wheel"]
+requires = [
+    "setuptools>=42,<70",
+    "wheel",
+]
 build-backend = "setuptools.build_meta"
 
+[tool.setuptools]
+packages = [
+    "Tools",
+    "Libraries",
+]
+
 [project]
-name = "pykotor-workspace"
-version = "2.0.0"
-description = "PyKotor workspace - meta-package for PyKotor ecosystem"
+name="PyKotor"
+version="1.7"
+description="Read, modify and write files used by KotOR's game engine."
 authors = [{name = "NickHugi"}]
 maintainers = [{name = "th3w1zard1", email = "halomastar@gmail.com"}]
 readme = {file = "README.md", content-type = "text/markdown"}
 license = {text = "LGPL-3.0-or-later License"}
 keywords = ["kotor", "library", "holocron", "toolset", "pykotor", "editor", "holopatcher", "tslpatcher"]
-requires-python = ">=3.8"
-dependencies = [
-    "pykotor>=2.0.0",
-]
+requires-python = ">= 3.8"
+dependencies = []
 
 [project.optional-dependencies]
-# Extension libraries
-font = ["pykotorfont>=2.0.0"]
-gl = ["pykotorgl[moderngl]>=2.0.2"]
-all-extensions = ["pykotorfont>=2.0.0", "pykotorgl[moderngl]>=2.0.2"]
-
-# Tools (lowercase PyPI names)
-holocrontoolset = ["holocrontoolset>=4.0.0a7"]
-holopatcher = ["holopatcher>=1.5.3"]
-kotor-diff = ["kotor-diff>=1.0.0"]
-batchpatcher = ["batchpatcher>=2.2.0"]
-gui-converter = ["gui-converter>=1.0.0"]
-kotorcli = ["kotorcli>=1.0.0"]
-holopazaak = ["holopazaak>=1.0.0"]
-kit-generator = ["kit-generator>=1.0.0"]
-all-tools = [
-    "holocrontoolset>=4.0.0a7",
-    "holopatcher>=1.5.3",
-    "kotor-diff>=1.0.0",
-    "batchpatcher>=2.2.0",
-    "gui-converter>=1.0.0",
-    "kotorcli>=1.0.0",
-    "holopazaak>=1.0.0",
-    "kit-generator>=1.0.0",
-]
-
-# Everything
-all = [
-    "pykotorfont>=2.0.0",
-    "pykotorgl[moderngl]>=2.0.2",
-    "holocrontoolset>=4.0.0a7",
-    "holopatcher>=1.5.3",
-    "kotor-diff>=1.0.0",
-    "batchpatcher>=2.2.0",
-    "gui-converter>=1.0.0",
-    "kotorcli>=1.0.0",
-    "holopazaak>=1.0.0",
-    "kit-generator>=1.0.0",
-]
-
-# Development dependencies
 dev = [
+    "charset-normalizer>=2.0.0,<3.3.0; python_version<\"3.9\"",
+    "charset-normalizer>=2.0.0; python_version>=\"3.9\"",
+    "defusedxml>=0.7.1",
+    "pycryptodome>=3.23.0",
     "astroid>=3.2.0,<3.5.0; python_version>=\"3.8\"",
     "autoflake>=2.3.1; python_version>=\"3.8\"",
     "iniconfig>=2.1.0; python_version>=\"3.8\"",
@@ -76,109 +47,30 @@
     "typing-extensions>=4.5.0,<4.9.0; python_version<\"3.9\"",
     "typing-extensions>=4.5.0; python_version>=\"3.9\"",
 ]
-
-[tool.poetry]
-name = "pykotor-workspace"
-version = "2.0.0"
-description = "PyKotor workspace - meta-package for PyKotor ecosystem"
-authors = ["Benjamin Auquite <halomastar@gmail.com>"]
-readme = "README.md"
-packages = []
-
-[tool.poetry.dependencies]
-python = "^3.8"
-pykotor = { path = "Libraries/PyKotor", develop = true }
-
-[tool.poetry.group.dev.dependencies]
-mypy = "*"
-ruff = "*"
-pylint = "*"
-snakeviz = "*"
-autoflake = "*"
-pytest = "*"
-pytest-xdist = "*"
-pytest-html = "*"
-pytest-cov = "*"
-black = "*"
-flake8 = "*"
-
-[tool.poetry.extras]
-# Extension libraries
-font = ["pykotorfont"]
-gl = ["pykotorgl[moderngl]"]
-all-extensions = ["pykotorfont", "pykotorgl[moderngl]"]
-
-# Tools
-holocrontoolset = ["holocrontoolset"]
-holopatcher = ["holopatcher"]
-kotor-diff = ["kotor-diff"]
-batchpatcher = ["batchpatcher"]
-gui-converter = ["gui-converter"]
-kotorcli = ["kotorcli"]
-holopazaak = ["holopazaak"]
-kit-generator = ["kit-generator"]
-all-tools = ["holocrontoolset", "holopatcher", "kotor-diff", "batchpatcher", "gui-converter", "kotorcli", "holopazaak", "kit-generator"]
-
-# Everything
-all = ["pykotorfont", "pykotorgl[moderngl]", "holocrontoolset", "holopatcher", "kotor-diff", "batchpatcher", "gui-converter", "kotorcli", "holopazaak", "kit-generator"]
+font = [
+  "pillow>=9.5; python_implementation == 'CPython'",       # required for TXI/TGA fonts (CPython)
+  "pillow>10,<11.1.0; python_implementation == 'PyPy'",    # required for TXI/TGA fonts (PyPy)
+]
+secure_xml = ["defusedxml~=0.7"]    # secure XML parsing
+encodings = ["charset-normalizer>=2.0,<3.4"]  # used for localized string decodings
+gl = [
+  "django>2.1; os_name != 'nt'",
+  "django>2.0; os_name == 'nt'",
+  "numpy~=1.22",      # ( might need 1.22.2 )
+  "PyOpenGL~=3.1",    # ( might need 3.1.6 )
+  "PyGLM>=2.0,<2.8; python_implementation == 'CPython'",  # ( might need 2.5.7 )
+]
 
 [project.urls]
-homepage = "https://github.com/th3w1zard1/PyKotor"
-documentation = "https://github.com/th3w1zard1/PyKotor/blob/master/README.md"
-repository = "https://github.com/th3w1zard1/PyKotor.git"
-issues = "https://github.com/th3w1zard1/PyKotor/issues"
-#Changelog = "https://github.com/th3w1zard1/PyKotor/blob/master/CHANGELOG.md"
-
-########################################################
-## UV workspace configuration                         ##
-########################################################
-
-[tool.uv]
-# Use local workspace packages only - PyPI has outdated pykotor 1.6.2
-dev-dependencies = []
-
-[tool.uv.workspace]
-members = [
-    "Libraries/PyKotor",
-    "Libraries/PyKotorFont",
-    "Libraries/PyKotorGL",
-    "Tools/BatchPatcher",
-    "Tools/GuiConverter",
-    "Tools/HolocronAI",
-    "Tools/HolocronToolset",
-    "Tools/HoloGenerator",
-    "Tools/HoloPatcher",
-    "Tools/HoloPazaak",
-    "Tools/KitGenerator",
-    "Tools/KotorCLI",
-    "Tools/KotorDiff",
-]
-
-[tool.uv.sources]
-# Use workspace members instead of PyPI
-pykotor = { workspace = true }
-pykotorfont = { workspace = true }
-pykotorgl = { workspace = true }
-batchpatcher = { workspace = true }
-gui-converter = { workspace = true }
-holocron-ai = { workspace = true }
-holocrontoolset = { workspace = true }
-hologenerator = { workspace = true }
-holopatcher = { workspace = true }
-holopazaak = { workspace = true }
-kit-generator = { workspace = true }
-kotorcli = { workspace = true }
-kotor-diff = { workspace = true }
+Homepage = "https://github.com/NickHugi/PyKotor"
+Documentation = "https://github.com/NickHugi/PyKotor/blob/master/README.md"
+Repository = "https://github.com/NickHugi/PyKotor.git"
+Issues = "https://github.com/NickHugi/PyKotor/issues"
+#Changelog = "https://github.com/NickHugi/PyKotor/blob/master/CHANGELOG.md"
 
 ########################################################
 ## define only linter configurations below this point ##
 ########################################################
-
-[tool.pyright.defineConstant]
-PYQT5 = true
-PYSIDE2 = false
-PYQT6 = false
-PYSIDE6 = false
 
 [tool.black]
 line-length = 175
@@ -211,23 +103,13 @@
 '''
 
 [tool.pyright]
-include = ["*.py"]
-exclude = ["**/node_modules/**", "**/__pycache__/**", "**/build/**", "**/dist/**", "**/venv/**", "**/__pycache__/**"]
 extraPaths = [
     "Libraries/PyKotor/src",
-    "Libraries/PyKotorGL/src",
-    "Libraries/PyKotorFont/src",
-    "Tools/HolocronToolset/src",
-    "Tools/BatchPatcher/src",
-    "Tools/HoloPatcher/src",
-    "Tools/KotorDiff/src",
-    "Tools/GuiConverter/src"
+    "Libraries/Utility/src"
 ]
 reportMissingImports = true
-reportMissingTypeStubs = false
+reportMissingTypeStubs = true
 pythonVersion = "3.8"
-analyzeUnannotatedFunctions = true
-deprecateTypingAliases = false
 
 [tool.isort]
 atomic = true
@@ -236,15 +118,12 @@
 skip_gitignore = true
 multi_line_output = 3
 
-<<<<<<< HEAD
-=======
 [tool.pyright.defineConstant]
 PYQT5 = false
 PYSIDE2 = false
 PYQT6 = false
 PYSIDE6 = true
 
->>>>>>> 92f5fb81
 [tool.yapf]
 column_limit = 175
 ALLOW_SPLIT_BEFORE_DEFAULT_OR_NAMED_ASSIGNS = false
@@ -257,8 +136,8 @@
 split_before_expression_after_opening_paren = false
 split_complex_comprehension = true
 split_penalty_after_opening_bracket = 50
-split_penalty_excess_character = 75                 # Lower penalty for going over the column limit
-split_penalty_for_added_line_split = 100            # Discourage adding new line splits
+split_penalty_excess_character = 75  # Lower penalty for going over the column limit
+split_penalty_for_added_line_split = 100  # Discourage adding new line splits
 
 [tool.ruff]
 line-length = 175
@@ -269,30 +148,33 @@
 fix = true
 force-exclude = true
 show-fixes = true
-output-format = "grouped" # Group violations by containing file.
+output-format = "grouped"  # Group violations by containing file.
 respect-gitignore = false
 
 src = [
     "Libraries/PyKotor/src",
     "Libraries/PyKotorGL/src",
     "Libraries/PyKotorFont/src",
+    "Libraries/Utility/src",
     "Tools/HolocronToolset/src",
     "Tools/BatchPatcher/src",
     "Tools/HoloPatcher/src",
     "Tools/KotorDiff/src",
     "Tools/GuiConverter/src",
-    "tests",
+    "Tools/MDLDecompile/src",
+    "tests"
 ]
 
 [tool.ruff.lint]
 external = ["V"]
 task-tags = ["TODO", "FIXME", "HACK"]
+select = ["ALL"]
 exclude = [".venv", ".venv*"]
 unfixable = [
     "F841",
     "ERA001",
     "N815",
-    "RUF100", # Unused `noqa` directive
+    "RUF100",   # Unused `noqa` directive
     #"UP035",  # replaces deprecated/outdated imports (we want to support older versions of python in the future)
     #"UP038",  # non-pep604-isinstance (python 3.10 syntax)
 ]
@@ -379,19 +261,13 @@
 
 [tool.ruff.lint.per-file-ignores]
 "*.pyi" = [
-    "I002", # from __future__ import annotations
+  "I002", # from __future__ import annotations
 ]
 "tests/*.py" = ["ALL"]
 ".github/*py" = ["INP001"]
-"__init__.py" = ["I001", "I002", "TID252", "F401"]
+"__init__.py" = ["I001", "F401"]
 "globalsettings.py" = ["I001", "F401"]
-"Tools/HolocronToolset/src/toolset/*.py" = [
-    "FBT003",
-    "N802",
-    "N803",
-    "N806",
-    "A001",
-]
+"Tools/HolocronToolset/src/toolset/*.py" = ["FBT003", "N802", "N803", "N806", "A001"]
 "Tools/HolocronToolset/src/toolset/uic/*.py" = ["ALL"]
 "resources_rc.py" = ["ALL"]
 ".mdx" = ["ALL"]
@@ -404,7 +280,7 @@
 mark-parentheses = false
 parametrize-names-type = "list"
 parametrize-values-row-type = "list"
-parametrize-values-type = "list"                         # default
+parametrize-values-type = "list"  # default
 raises-require-match-for = ["requests.RequestException"]
 
 [tool.ruff.lint.flake8-annotations]
@@ -421,11 +297,11 @@
 multiline-quotes = "double"
 
 [tool.ruff.lint.flake8-tidy-imports]
-ban-relative-imports = "all" # Disallow all relative imports.
+ban-relative-imports = "all"  # Disallow all relative imports.
 
 [tool.ruff.lint.flake8-type-checking]
 # Add quotes around type annotations, if doing so would allow an import to be moved into a type-checking block.
-quote-annotations = true                         # Does nothing when from __future__ import annotations is used
+quote-annotations = true  # Does nothing when from __future__ import annotations is used
 exempt-modules = ["typing", "typing_extensions"]
 strict = true
 
@@ -471,49 +347,7 @@
 [tool.pylintrc]
 max-line-length = 200
 
-[tool.mypy]
-python_version = "3.8"
-warn_return_any = true
-warn_unused_configs = true
-disallow_untyped_defs = false
-check_untyped_defs = true
-no_implicit_optional = true
-explicit_package_bases = true
-namespace_packages = true
-mypy_path = [
-    "Libraries/PyKotor/src",
-    "Libraries/PyKotorGL/src",
-    "Libraries/PyKotorFont/src",
-    "Tools/HolocronToolset/src",
-    "Tools/BatchPatcher/src",
-    "Tools/HoloPatcher/src",
-    "Tools/KotorDiff/src",
-    "Tools/GuiConverter/src",
-]
-exclude = [
-    "\\.venv",
-    "venv",
-    "\\.mypy_cache",
-    "build",
-    "dist",
-    "__pycache__",
-    "tests/results",
-]
-
 [tool.pytest.ini_options]
-testpaths = ["tests"]
-qt_api = "pyqt5"  # Default, can be overridden by PYTEST_QT_API environment variable
-markers = [
-    "gui: marks tests that require a GUI (deselect with '-m \"not gui\"')",
-    "slow: marks tests that are slow (deselect with '-m \"not slow\"')",
-]
-addopts = "-ra -q"
-# NOTE: xvfb settings are commented out - GL/OpenGL tests require a real display
-# and cannot run in headless/offscreen mode. Do not enable xvfb for GL tests.
-#xvfb_width = 1920
-#xvfb_height = 1080
-#xvfb_colordepth = 24
-
 log_cli = true
 log_cli_level = "CRITICAL"
 log_cli_format = "%(message)s"
